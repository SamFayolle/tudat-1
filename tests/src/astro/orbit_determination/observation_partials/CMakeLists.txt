 #    Copyright (c) 2010-2019, Delft University of Technology
 #    All rigths reserved
 #
 #    This file is part of the Tudat. Redistribution and use in source and
 #    binary forms, with or without modification, are permitted exclusively
 #    under the terms of the Modified BSD license. You should have received
 #    a copy of the license with this file. If not, please or visit:
 #    http://tudat.tudelft.nl/LICENSE.

TUDAT_ADD_TEST_CASE(OneWayRangePartials
        PRIVATE_LINKS
        tudat_test_support
        ${Tudat_ESTIMATION_LIBRARIES}
        )

TUDAT_ADD_TEST_CASE(NWayRangePartials
        PRIVATE_LINKS
        tudat_test_support
        ${Tudat_ESTIMATION_LIBRARIES}
        )

TUDAT_ADD_TEST_CASE(DifferencedOneWayRangePartials
        PRIVATE_LINKS
        tudat_test_support
        ${Tudat_ESTIMATION_LIBRARIES}
        )

TUDAT_ADD_TEST_CASE(DifferencedNWayRangePartials
        PRIVATE_LINKS
        tudat_test_support
        ${Tudat_ESTIMATION_LIBRARIES}
        )

TUDAT_ADD_TEST_CASE(OneWayDopplerPartials
        PRIVATE_LINKS
        tudat_test_support
        ${Tudat_ESTIMATION_LIBRARIES}
        )

TUDAT_ADD_TEST_CASE(TwoWayDopplerPartials
        PRIVATE_LINKS
        tudat_test_support
        ${Tudat_ESTIMATION_LIBRARIES}
        )

TUDAT_ADD_TEST_CASE(AngularPositionPartials
        PRIVATE_LINKS
        tudat_test_support
        ${Tudat_ESTIMATION_LIBRARIES}
        )

TUDAT_ADD_TEST_CASE(PositionPartials
        PRIVATE_LINKS
        tudat_test_support
        ${Tudat_ESTIMATION_LIBRARIES}
        )

TUDAT_ADD_TEST_CASE(EulerAngleObservationPartials
        PRIVATE_LINKS
        tudat_test_support
        ${Tudat_ESTIMATION_LIBRARIES}
        )

TUDAT_ADD_TEST_CASE(LightTimePartials
        PRIVATE_LINKS
        tudat_test_support
        ${Tudat_ESTIMATION_LIBRARIES}
        )

TUDAT_ADD_TEST_CASE(RotationMatrixPartials
        PRIVATE_LINKS
        ${Tudat_ESTIMATION_LIBRARIES}
        )

TUDAT_ADD_TEST_CASE(FullRotationPartials
        PRIVATE_LINKS
        ${Tudat_ESTIMATION_LIBRARIES}
        )

TUDAT_ADD_TEST_CASE(RelativeAngularPositionPartials
        PRIVATE_LINKS
        tudat_test_support
        ${Tudat_ESTIMATION_LIBRARIES}
        )

<<<<<<< HEAD
 TUDAT_ADD_TEST_CASE(ClockPartials
         PRIVATE_LINKS
         tudat_test_support
         ${Tudat_ESTIMATION_LIBRARIES}
         )
=======
TUDAT_ADD_TEST_CASE(DsnNWayAveragedDopplerPartials
        PRIVATE_LINKS
        tudat_test_support
        ${Tudat_ESTIMATION_LIBRARIES}
        )
TUDAT_ADD_TEST_CASE(RelativePositionPartials
     PRIVATE_LINKS
     tudat_test_support
     ${Tudat_ESTIMATION_LIBRARIES}
     )
>>>>>>> 52d305c3
<|MERGE_RESOLUTION|>--- conflicted
+++ resolved
@@ -83,14 +83,13 @@
         ${Tudat_ESTIMATION_LIBRARIES}
         )
 
-<<<<<<< HEAD
  TUDAT_ADD_TEST_CASE(ClockPartials
          PRIVATE_LINKS
          tudat_test_support
          ${Tudat_ESTIMATION_LIBRARIES}
          )
-=======
-TUDAT_ADD_TEST_CASE(DsnNWayAveragedDopplerPartials
+
+ TUDAT_ADD_TEST_CASE(DsnNWayAveragedDopplerPartials
         PRIVATE_LINKS
         tudat_test_support
         ${Tudat_ESTIMATION_LIBRARIES}
@@ -99,5 +98,4 @@
      PRIVATE_LINKS
      tudat_test_support
      ${Tudat_ESTIMATION_LIBRARIES}
-     )
->>>>>>> 52d305c3
+     )