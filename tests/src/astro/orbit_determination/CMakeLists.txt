--- conflicted
+++ resolved
@@ -96,7 +96,6 @@
      ${Tudat_ESTIMATION_LIBRARIES}
      )
 
-<<<<<<< HEAD
 # Example application: estimation of Doppler observations from ODF/DSN data
 #TUDAT_ADD_TEST_CASE(EstimationFromDsnData
 #    PRIVATE_LINKS
@@ -108,12 +107,10 @@
 #    PRIVATE_LINKS
 #    ${Tudat_ESTIMATION_LIBRARIES}
 #    )
-=======
  TUDAT_ADD_TEST_CASE(ConsiderParameters
          PRIVATE_LINKS
          ${Tudat_ESTIMATION_LIBRARIES}
          )
->>>>>>> 580cbe13
 
 if( TUDAT_BUILD_WITH_EXTENDED_PRECISION_PROPAGATION_TOOLS )
 
