/*    Copyright (c) 2010-2019, Delft University of Technology
 *    All rigths reserved
 *
 *    This file is part of the Tudat. Redistribution and use in source and
 *    binary forms, with or without modification, are permitted exclusively
 *    under the terms of the Modified BSD license. You should have received
 *    a copy of the license with this file. If not, please or visit:
 *    http://tudat.tudelft.nl/LICENSE.
 */

#define BOOST_TEST_DYN_LINK
#define BOOST_TEST_MAIN

#include <boost/test/unit_test.hpp>
#include <boost/bind/bind.hpp>
using namespace boost::placeholders;

#include <boost/make_shared.hpp>
#include <memory>

#include "tudat/astro/aerodynamics/testApolloCapsuleCoefficients.h"
#include "tudat/astro/basic_astro/accelerationModel.h"
#include "tudat/astro/basic_astro/geodeticCoordinateConversions.h"
#include "tudat/astro/gravitation/gravityFieldVariations.h"
#include "tudat/basics/testMacros.h"
#include "tudat/simulation/estimation.h"
#include "tudat/astro/basic_astro/unitConversions.h"
#include "tudat/astro/basic_astro/sphericalStateConversions.h"
#include "tudat/astro/basic_astro/stateVectorIndices.h"
#include "tudat/interface/spice/spiceInterface.h"
#include "tudat/simulation/environment_setup/body.h"
#include "tudat/simulation/estimation_setup/createNumericalSimulator.h"
#include "tudat/simulation/environment_setup/defaultBodies.h"
#include "tudat/io/basicInputOutput.h"
#include <limits>
#include <string>
#include "tudat/astro/basic_astro/celestialBodyConstants.h"

#include <Eigen/Core>

namespace tudat
{

namespace unit_tests
{

using namespace tudat;
using namespace ephemerides;
using namespace interpolators;
using namespace numerical_integrators;
using namespace spice_interface;
using namespace simulation_setup;
using namespace basic_astrodynamics;
using namespace orbital_element_conversions;
using namespace unit_conversions;
using namespace propagators;
using namespace aerodynamics;
using namespace basic_mathematics;
using namespace input_output;
using namespace estimatable_parameters;

BOOST_AUTO_TEST_SUITE( test_dependent_variable_output )

Eigen::VectorXd customDependentVariable1( const simulation_setup::SystemOfBodies& bodies )
{
    return bodies.at( "Apollo" )->getPosition( ) / 2.0;
}

Eigen::VectorXd customDependentVariable2( const simulation_setup::SystemOfBodies& bodies )
{
    return ( Eigen::VectorXd( 1 ) << bodies.at( "Apollo" )->getPosition( ).norm( ) / 2.0 ).finished( );
}

//! Propagate entry of Apollo capsule, and save a list of dependent variables during entry. The saved dependent variables
//! are compared against theoretical/manual values in this test.
BOOST_AUTO_TEST_CASE( testDependentVariableOutput )
{
    // Load Spice kernels.
    spice_interface::loadStandardSpiceKernels( );

    // Set simulation start epoch.
    const double simulationStartEpoch = 0.0;

    // Set simulation end epoch.
    const double simulationEndEpoch = 3300.0;

    // Set numerical integration fixed step size.
    const double fixedStepSize = 1.0;


    // Set Keplerian elements for Capsule.
    Eigen::Vector6d apolloInitialStateInKeplerianElements;
    apolloInitialStateInKeplerianElements( semiMajorAxisIndex ) = spice_interface::getAverageRadius( "Earth" ) + 120.0E3;
    apolloInitialStateInKeplerianElements( eccentricityIndex ) = 0.005;
    apolloInitialStateInKeplerianElements( inclinationIndex ) = unit_conversions::convertDegreesToRadians( 85.3 );
    apolloInitialStateInKeplerianElements( argumentOfPeriapsisIndex )
            = unit_conversions::convertDegreesToRadians( 235.7 );
    apolloInitialStateInKeplerianElements( longitudeOfAscendingNodeIndex )
            = unit_conversions::convertDegreesToRadians( 23.4 );
    apolloInitialStateInKeplerianElements( trueAnomalyIndex ) = unit_conversions::convertDegreesToRadians( 139.87 );

    // Convert apollo state from Keplerian elements to Cartesian elements.
    const double earthGravitationalParameter = getBodyGravitationalParameter( "Earth" );
    const Eigen::Vector6d apolloInitialState = convertKeplerianToCartesianElements(
                apolloInitialStateInKeplerianElements,
                getBodyGravitationalParameter( "Earth" ) );

#if TUDAT_BUILD_WITH_NRLMSISE
    unsigned int maximumTestCase = 3;
#else
    unsigned int maximumTestCase = 2;
#endif
    for( unsigned int testCase = 0; testCase < maximumTestCase; testCase++ )
    {
        std::map< double, Eigen::Vector3d > cowellAcceleration;
        for( unsigned int propagatorType = 0; propagatorType < 2; propagatorType++ )
        {
            // Define simulation body settings.
            BodyListSettings bodySettings =
                    getDefaultBodySettings( { "Earth", "Moon" }, simulationStartEpoch - 10.0 * fixedStepSize,
                                            simulationEndEpoch + 10.0 * fixedStepSize, "Earth", "ECLIPJ2000" );
            bodySettings.at( "Earth" )->gravityFieldSettings =
                    std::make_shared< simulation_setup::GravityFieldSettings >( central_spice );

            if( testCase >= 2 )
            {
                bodySettings.at( "Earth" )->atmosphereSettings =
                        std::make_shared< simulation_setup::AtmosphereSettings >( nrlmsise00 );
            }

            bool isOblateSpheroidUsed = 0;
            double oblateSpheroidEquatorialRadius = 6378.0E3;
            double oblateSpheroidFlattening = 1.0 / 300.0;

            if( testCase% 2 == 0 )
            {
                isOblateSpheroidUsed = 1;
                bodySettings.at( "Earth" )->shapeModelSettings =
                        std::make_shared< simulation_setup::OblateSphericalBodyShapeSettings >(
                            oblateSpheroidEquatorialRadius, oblateSpheroidFlattening );
            }

            // Create Earth object
            simulation_setup::SystemOfBodies bodies = simulation_setup::createSystemOfBodies( bodySettings );

            // Create vehicle objects.
            bodies.createEmptyBody( "Apollo" );

            // Create vehicle aerodynamic coefficients
            bodies.at( "Apollo" )->setAerodynamicCoefficientInterface(
                        unit_tests::getApolloCoefficientInterface( ) );
            bodies.at( "Apollo" )->setConstantBodyMass( 5.0E3 );
            bodies.at( "Apollo" )->setRotationalEphemeris(
                        createRotationModel(
                            std::make_shared< PitchTrimRotationSettings >( "Earth", "ECLIPJ2000", "VehicleFixed" ),
                            "Apollo", bodies ) );

            std::shared_ptr< system_models::VehicleSystems > vehicleSystems =
                    std::make_shared< system_models::VehicleSystems >( );

            double noseRadius = 0.7;
            double wallEmissivity = 0.7;
            vehicleSystems->setNoseRadius( noseRadius );
            vehicleSystems->setWallEmissivity( wallEmissivity );

            bodies.at( "Apollo" )->setVehicleSystems( vehicleSystems );

            // Define propagator settings variables.
            SelectedAccelerationMap accelerationMap;
            std::vector< std::string > bodiesToPropagate;
            std::vector< std::string > centralBodies;

            // Define acceleration model settings.
            std::map< std::string, std::vector< std::shared_ptr< AccelerationSettings > > > accelerationsOfApollo;
            accelerationsOfApollo[ "Earth" ].push_back( std::make_shared< AccelerationSettings >( point_mass_gravity ) );
            accelerationsOfApollo[ "Earth" ].push_back( std::make_shared< AccelerationSettings >( aerodynamic ) );
            accelerationsOfApollo[ "Moon" ].push_back( std::make_shared< AccelerationSettings >( point_mass_gravity ) );
            accelerationMap[ "Apollo" ] = accelerationsOfApollo;

            bodiesToPropagate.push_back( "Apollo" );
            centralBodies.push_back( "Earth" );

            // Set initial state
            Eigen::Vector6d systemInitialState = apolloInitialState;

            // Define list of dependent variables to save.
            std::vector< std::shared_ptr< SingleDependentVariableSaveSettings > > dependentVariables;
            dependentVariables.push_back(
                        std::make_shared< SingleDependentVariableSaveSettings >( mach_number_dependent_variable, "Apollo" ) );
            dependentVariables.push_back(
                        std::make_shared< SingleDependentVariableSaveSettings >( altitude_dependent_variable,
                                                                                 "Apollo", "Earth" ) );
            dependentVariables.push_back(
                        std::make_shared< SingleDependentVariableSaveSettings >( relative_distance_dependent_variable,
                                                                                 "Apollo", "Earth" ) );
            dependentVariables.push_back(
                        std::make_shared< SingleDependentVariableSaveSettings >( relative_speed_dependent_variable,
                                                                                 "Apollo", "Earth" ) );
            dependentVariables.push_back(
                        std::make_shared< SingleAccelerationDependentVariableSaveSettings >(
                            point_mass_gravity, "Apollo", "Earth", 1 ) );

            dependentVariables.push_back(
                        std::make_shared< SingleDependentVariableSaveSettings >( total_aerodynamic_g_load_variable,
                                                                                 "Apollo", "Earth" ) );
            dependentVariables.push_back(
                        std::make_shared< SingleDependentVariableSaveSettings >( stagnation_point_heat_flux_dependent_variable,
                                                                                 "Apollo", "Earth" ) );

            dependentVariables.push_back(
                        std::make_shared< SingleDependentVariableSaveSettings >( local_temperature_dependent_variable,
                                                                                 "Apollo", "Earth" ) );
            dependentVariables.push_back(
                        std::make_shared< SingleDependentVariableSaveSettings >( geodetic_latitude_dependent_variable,
                                                                                 "Apollo", "Earth" ) );

            dependentVariables.push_back(
                        std::make_shared< SingleDependentVariableSaveSettings >( local_density_dependent_variable,
                                                                                 "Apollo", "Earth" ) );

            dependentVariables.push_back(
                        std::make_shared< BodyAerodynamicAngleVariableSaveSettings >(
                            "Apollo", reference_frames::latitude_angle ) );
            dependentVariables.push_back(
                        std::make_shared< BodyAerodynamicAngleVariableSaveSettings >(
                            "Apollo", reference_frames::longitude_angle ) );

            dependentVariables.push_back(
                        std::make_shared< BodyAerodynamicAngleVariableSaveSettings >(
                            "Apollo", reference_frames::angle_of_attack ) );
            dependentVariables.push_back(
                        std::make_shared< BodyAerodynamicAngleVariableSaveSettings >(
                            "Apollo", reference_frames::angle_of_sideslip ) );
            dependentVariables.push_back(
                        std::make_shared< BodyAerodynamicAngleVariableSaveSettings >(
                            "Apollo", reference_frames::bank_angle ) );




            dependentVariables.push_back(
                        std::make_shared< SingleDependentVariableSaveSettings >( relative_position_dependent_variable,
                                                                                 "Apollo", "Earth" ) );
            dependentVariables.push_back(
                        std::make_shared< SingleDependentVariableSaveSettings >( relative_velocity_dependent_variable,
                                                                                 "Apollo", "Earth" ) );
            dependentVariables.push_back(
                        std::make_shared< SingleAccelerationDependentVariableSaveSettings >(
                            point_mass_gravity, "Apollo", "Earth", 0 ) );
            dependentVariables.push_back(
                        std::make_shared< SingleDependentVariableSaveSettings >(
                            total_acceleration_dependent_variable, "Apollo" ) );
            dependentVariables.push_back(
                        std::make_shared< SingleDependentVariableSaveSettings >(
                            aerodynamic_moment_coefficients_dependent_variable, "Apollo" ) );
            dependentVariables.push_back(
                        std::make_shared< SingleDependentVariableSaveSettings >(
                            aerodynamic_force_coefficients_dependent_variable, "Apollo" ) );
            dependentVariables.push_back(
                        std::make_shared< SingleAccelerationDependentVariableSaveSettings >(
                            aerodynamic, "Apollo", "Earth", 0 ) );
            dependentVariables.push_back(
                        std::make_shared< SingleAccelerationDependentVariableSaveSettings >(
                            point_mass_gravity, "Apollo", "Moon", 0 ) );
            dependentVariables.push_back(
                        std::make_shared< SingleAccelerationDependentVariableSaveSettings >(
                            third_body_point_mass_gravity, "Apollo", "Moon", 0 ) );
            dependentVariables.push_back(
                        std::make_shared< SingleDependentVariableSaveSettings >(
                            keplerian_state_dependent_variable,  "Apollo", "Earth" ) );
            dependentVariables.push_back(
                        std::make_shared< SingleDependentVariableSaveSettings >(
                            modified_equinocial_state_dependent_variable,  "Apollo", "Earth" ) );
            dependentVariables.push_back(
                        std::make_shared< SingleDependentVariableSaveSettings >(
                            body_fixed_relative_cartesian_position,  "Apollo", "Earth" ) );


            // Create acceleration models and propagation settings.
            basic_astrodynamics::AccelerationMap accelerationModelMap = createAccelerationModelsMap(
                        bodies, accelerationMap, bodiesToPropagate, centralBodies );

            std::shared_ptr< TranslationalStatePropagatorSettings< double > > propagatorSettings;
            if( propagatorType == 0 )
            {
                propagatorSettings = std::make_shared< TranslationalStatePropagatorSettings< double > >
                        ( centralBodies, accelerationModelMap, bodiesToPropagate, systemInitialState,
                          std::make_shared< propagators::PropagationTimeTerminationSettings >( 3200.0 ), cowell,
                          std::make_shared< DependentVariableSaveSettings >( dependentVariables ) );
            }
            else
            {
                propagatorSettings = std::make_shared< TranslationalStatePropagatorSettings< double > >
                        ( centralBodies, accelerationModelMap, bodiesToPropagate, systemInitialState,
                          std::make_shared< propagators::PropagationTimeTerminationSettings >( 3200.0 ), gauss_modified_equinoctial,
                          std::make_shared< DependentVariableSaveSettings >( dependentVariables ) );
            }

            std::vector< std::shared_ptr< SingleDependentVariableSaveSettings > > dependentVariablesToAdd;
            dependentVariablesToAdd.push_back(
                        std::make_shared< SingleDependentVariableSaveSettings >(
                            body_fixed_relative_spherical_position,  "Apollo", "Earth" ) );
            dependentVariablesToAdd.push_back(
                        std::make_shared< SingleDependentVariableSaveSettings >(
                            rsw_to_inertial_frame_rotation_dependent_variable,  "Apollo", "Earth" ) );
            dependentVariablesToAdd.push_back(
<<<<<<< HEAD
                        std::make_shared< CustomDependentVariableSaveSettings >(
                            std::bind( &customDependentVariable1, bodies ), 3 ) );
            dependentVariablesToAdd.push_back(
                        std::make_shared< CustomDependentVariableSaveSettings >(
                            std::bind( &customDependentVariable2, bodies ), 1 ) );
=======
                        std::make_shared< SingleDependentVariableSaveSettings >(
                            gravity_field_potential_dependent_variable,  "Apollo", "Earth" ) );
            dependentVariablesToAdd.push_back(
                        std::make_shared< SingleDependentVariableSaveSettings >(
                            gravity_field_potential_dependent_variable,  "Apollo", "Moon" ) );
            dependentVariablesToAdd.push_back(
                        std::make_shared< SingleDependentVariableSaveSettings >(
                            body_fixed_relative_cartesian_position,  "Apollo", "Moon" ) );
>>>>>>> b0536f1e

            addDepedentVariableSettings< double >( dependentVariablesToAdd, propagatorSettings );

            std::shared_ptr< IntegratorSettings< > > integratorSettings =
                    std::make_shared< IntegratorSettings< > >
                    ( rungeKutta4, simulationStartEpoch, fixedStepSize );

            // Create simulation object and propagate dynamics.
            SingleArcDynamicsSimulator< > dynamicsSimulator(
                        bodies, integratorSettings, propagatorSettings, true, false, false );

            std::cout<<"Propagation finished "<<std::endl;

            // Retrieve numerical solutions for state and dependent variables
            std::map< double, Eigen::Matrix< double, Eigen::Dynamic, 1 > > numericalSolution =
                    dynamicsSimulator.getEquationsOfMotionNumericalSolution( );
            std::map< double, Eigen::Matrix< double, Eigen::Dynamic, 1 > > rawNumericalSolution =
                    dynamicsSimulator.getEquationsOfMotionNumericalSolutionRaw( );
            std::map< double, Eigen::VectorXd > dependentVariableSolution =
                    dynamicsSimulator.getDependentVariableHistory( );

            // Iterate over results for dependent variables, and check against manually retrieved values.
            Eigen::Vector6d currentStateDerivative;
            Eigen::Vector3d manualCentralGravity;
            std::shared_ptr< ephemerides::RotationalEphemeris > earthRotationModel =
                    bodies.at( "Earth" )->getRotationalEphemeris( );
            std::shared_ptr< aerodynamics::AtmosphereModel > earthAtmosphereModel =
                    bodies.at( "Earth" )->getAtmosphereModel( );
            std::shared_ptr< gravitation::GravityFieldModel > earthGravityModel =
                    bodies.at( "Earth" )->getGravityFieldModel( );
            std::shared_ptr< gravitation::GravityFieldModel > moonGravityModel =
                    bodies.at( "Moon" )->getGravityFieldModel( );

            std::shared_ptr< aerodynamics::AtmosphericFlightConditions > apolloFlightConditions =
                    std::dynamic_pointer_cast< aerodynamics::AtmosphericFlightConditions >(
                        bodies.at( "Apollo" )->getFlightConditions( ) );
            std::shared_ptr< aerodynamics::AerodynamicCoefficientInterface > apolloCoefficientInterface =
                    bodies.at( "Apollo" )->getAerodynamicCoefficientInterface( );
            bodies.at( "Apollo" )->setIsBodyInPropagation( true );

            std::cout<<"Number of points: "<<dependentVariableSolution.size( )<<std::endl;
            for( std::map< double, Eigen::VectorXd >::iterator variableIterator = dependentVariableSolution.begin( );
                 variableIterator != dependentVariableSolution.end( ); variableIterator++ )
            {
                Eigen::VectorXd currentDependentVariables = variableIterator->second;

                double machNumber = currentDependentVariables( 0 );
                double altitude = currentDependentVariables( 1 );
                double relativeDistance = currentDependentVariables( 2 );
                double relativeSpeed= currentDependentVariables( 3 );
                double gravitationalAccelerationNorm = currentDependentVariables( 4 );
                double gLoad = currentDependentVariables( 5 );
                double stagnationPointHeatFlux = currentDependentVariables( 6 );
                double freestreamTemperature = currentDependentVariables( 7 );
                double geodeticLatitude = currentDependentVariables( 8 );
                double freestreamDensity = currentDependentVariables( 9 );
                double latitude = currentDependentVariables( 10 );
                double longitude = currentDependentVariables( 11 );
                double angleOfAttack = currentDependentVariables( 12 );
                double sideslipAngle = currentDependentVariables( 13 );
                double bankAngle = currentDependentVariables( 14 );

                Eigen::Vector3d relativePosition = currentDependentVariables.segment( 15, 3 );
                Eigen::Vector3d computedBodyFixedPosition =
                        earthRotationModel->getRotationToTargetFrame( variableIterator->first ) * relativePosition;
                Eigen::Vector3d computedSphericalBodyFixedPosition =
                        coordinate_conversions::convertCartesianToSpherical( computedBodyFixedPosition );

                Eigen::Vector3d relativeVelocity = currentDependentVariables.segment( 18, 3 );
                Eigen::Vector3d gravitationalAcceleration = currentDependentVariables.segment( 21, 3 );
                Eigen::Vector3d totalAcceleration = currentDependentVariables.segment( 24, 3 );
                Eigen::Vector3d momentCoefficients = currentDependentVariables.segment( 27, 3 );
                Eigen::Vector3d forceCoefficients = currentDependentVariables.segment( 30, 3 );
                Eigen::Vector3d aerodynamicAcceleration = currentDependentVariables.segment( 33, 3 );
                Eigen::Vector3d moonAcceleration1 = currentDependentVariables.segment( 36, 3 );
                Eigen::Vector3d moonAcceleration2 = currentDependentVariables.segment( 39, 3 );

                Eigen::Vector6d keplerElements =  currentDependentVariables.segment( 42, 6 );
                Eigen::Vector6d modifiedEquinoctialElements =  currentDependentVariables.segment( 48, 6 );
                Eigen::Vector3d bodyFixedCartesianPosition = currentDependentVariables.segment( 54, 3 );
                Eigen::Vector3d bodyFixedSphericalPosition = currentDependentVariables.segment( 57, 3 );
                Eigen::Matrix3d rswToInertialRotationMatrix =
                        propagators::getMatrixFromVectorRotationRepresentation( currentDependentVariables.segment( 60, 9 ) );
                Eigen::Vector3d customVariable1 = currentDependentVariables.segment( 69, 3 );
                Eigen::Vector3d customVariable2 = currentDependentVariables.segment( 72, 1 );

                double earthGravitationalPotential = variableIterator->second( 69 );
                double moonGravitationalPotential = variableIterator->second( 70 );
                Eigen::Vector3d moonBodyFixedCartesianPosition = variableIterator->second.segment( 71, 3 );

                currentStateDerivative = dynamicsSimulator.getDynamicsStateDerivative( )->computeStateDerivative(
                            variableIterator->first, rawNumericalSolution.at( variableIterator->first ) );

                // Manually compute central gravity.
                manualCentralGravity =
                        -bodies.at( "Earth" )->getGravityFieldModel( )->getGravitationalParameter( ) *
                        relativePosition /
                        std::pow( relativePosition.norm( ), 3 );

                // Check output time consistency
                BOOST_CHECK_EQUAL( numericalSolution.count( variableIterator->first ), 1 );

                // Check relative position and velocity against state
                for( unsigned int i = 0; i < 3; i++ )
                {
                    BOOST_CHECK_SMALL(
                                std::fabs( numericalSolution.at( variableIterator->first )( i ) -
                                           relativePosition( i ) ), 2.0E-5 );
                    BOOST_CHECK_SMALL(
                                std::fabs( numericalSolution.at( variableIterator->first )( 3 + i ) -
                                           relativeVelocity( i ) ), 5.0E-11 );
                }

                // Check central gravity acceleration
                TUDAT_CHECK_MATRIX_CLOSE_FRACTION(
                            manualCentralGravity.segment( 0, 3 ),
                            gravitationalAcceleration, ( 6.0 * std::numeric_limits< double >::epsilon( ) ) );

                if( propagatorType == 0 )
                {
                    // Check total acceleration (tolerance is not epsilon due to numerical root finding for trim)
                    for( unsigned int i = 0; i < 3; i++ )
                    {
                        BOOST_CHECK_SMALL(
                                    std::fabs( currentStateDerivative( 3 + i ) - totalAcceleration( i ) ), 1.0E-13 );
                    }
                    cowellAcceleration[ variableIterator->first ] = totalAcceleration;
                }
                else if( variableIterator->first < 100.0 )
                {
                    for( unsigned int i = 0; i < 3; i++ )
                    {
                        BOOST_CHECK_SMALL(
                                    std::fabs( cowellAcceleration[ variableIterator->first ]( i ) - totalAcceleration( i ) ), 1.0E-8 );
                    }
                }

                // Check relative position and velocity norm.
                BOOST_CHECK_SMALL(
                            std::fabs( ( numericalSolution.at( variableIterator->first ).segment( 0, 3 ) ).norm( ) -
                                       relativeDistance ), 2.0E-5 );
                BOOST_CHECK_SMALL(
                            std::fabs( ( numericalSolution.at( variableIterator->first ).segment( 3, 3 ) ).norm( ) -
                                       relativeSpeed ), 2.0E-11 );

                // Check central gravity acceleration norm
                BOOST_CHECK_CLOSE_FRACTION(
                            manualCentralGravity.norm( ),
                            gravitationalAccelerationNorm, 6.0 * std::numeric_limits< double >::epsilon( ) );

                // Check Mach number
                BOOST_CHECK_CLOSE_FRACTION(
                            apolloFlightConditions->getCurrentAirspeed( ) /
                            apolloFlightConditions->getCurrentSpeedOfSound( ),
                            machNumber , std::numeric_limits< double >::epsilon( ) );

                // Check altitude.
                BOOST_CHECK_CLOSE_FRACTION(
                            apolloFlightConditions->getCurrentAltitude( ),
                            altitude, std::numeric_limits< double >::epsilon( ) );

                // Check latitude and longitude
                BOOST_CHECK_SMALL(
                            std::fabs( mathematical_constants::PI / 2.0 - computedSphericalBodyFixedPosition( 1 ) - latitude ),
                            6.0 * std::numeric_limits< double >::epsilon( ) );
                BOOST_CHECK_SMALL(
                            std::fabs( computedSphericalBodyFixedPosition( 2 ) - longitude ),
                            8.0 * std::numeric_limits< double >::epsilon( ) );

                // Check geodetic latitude.
                if( !isOblateSpheroidUsed )
                {
                    BOOST_CHECK_SMALL(
                                std::fabs( latitude - geodeticLatitude ),
                                6.0 * std::numeric_limits< double >::epsilon( ) );
                }
                else
                {
                    double computedGeodeticLatitude = coordinate_conversions::calculateGeodeticLatitude(
                                computedBodyFixedPosition, oblateSpheroidEquatorialRadius, oblateSpheroidFlattening, 1.0E-4 );
                    BOOST_CHECK_SMALL(
                                std::fabs( computedGeodeticLatitude - geodeticLatitude ),
                                6.0 * std::numeric_limits< double >::epsilon( ) );
                }
                BOOST_CHECK_SMALL(
                            std::fabs( geodeticLatitude - apolloFlightConditions->getCurrentGeodeticLatitude( ) ),
                            6.0 * std::numeric_limits< double >::epsilon( ) );

                // Check sideslip anf bank angle
                BOOST_CHECK_SMALL(
                            std::fabs( sideslipAngle ),
                            6.0 * std::numeric_limits< double >::epsilon( ) );
                BOOST_CHECK_SMALL(
                            std::fabs( bankAngle ),
                            6.0 * std::numeric_limits< double >::epsilon( ) );

                // Check g-load
                BOOST_CHECK_CLOSE_FRACTION(
                            gLoad, aerodynamicAcceleration.norm( ) / physical_constants::SEA_LEVEL_GRAVITATIONAL_ACCELERATION,
                            6.0 * std::numeric_limits< double >::epsilon( ) );

                // Check density and temperature
                BOOST_CHECK_CLOSE_FRACTION(
                            freestreamDensity,
                            earthAtmosphereModel->getDensity( altitude, longitude, latitude, variableIterator->first ),
                            6.0 * std::numeric_limits< double >::epsilon( ) );
                BOOST_CHECK_CLOSE_FRACTION(
                            freestreamDensity,
                            apolloFlightConditions->getCurrentDensity( ),
                            6.0 * std::numeric_limits< double >::epsilon( ) );
                BOOST_CHECK_CLOSE_FRACTION(
                            freestreamTemperature,
                            earthAtmosphereModel->getTemperature( altitude, longitude, latitude, variableIterator->first ),
                            6.0 * std::numeric_limits< double >::epsilon( ) );
                BOOST_CHECK_CLOSE_FRACTION(
                            freestreamTemperature,
                            apolloFlightConditions->getCurrentFreestreamTemperature( ),
                            6.0 * std::numeric_limits< double >::epsilon( ) );

                // Check aerodynamic force coefficients
                std::vector< double > aerodynamicCoefficientInput;
                aerodynamicCoefficientInput.push_back( machNumber );
                aerodynamicCoefficientInput.push_back( angleOfAttack );
                aerodynamicCoefficientInput.push_back( sideslipAngle );
                apolloCoefficientInterface->updateCurrentCoefficients( aerodynamicCoefficientInput );
                Eigen::Vector3d computedForceCoefficients = apolloCoefficientInterface->getCurrentForceCoefficients( );

                BOOST_CHECK_SMALL( std::fabs( computedForceCoefficients( 1 ) ), 1.0E-14 );
                for( unsigned int i = 0; i < 3; i ++ )
                {
                    BOOST_CHECK_SMALL(
                                std::fabs( computedForceCoefficients( i ) - forceCoefficients( i ) ),
                                6.0 * std::numeric_limits< double >::epsilon( ) );
                }

                // Check heat flux
                double expectedHeatFlux = aerodynamics::computeEquilibriumFayRiddellHeatFlux(
                            freestreamDensity, apolloFlightConditions->getCurrentAirspeed( ),
                            freestreamTemperature, machNumber, noseRadius, wallEmissivity );
                BOOST_CHECK_CLOSE_FRACTION(
                            expectedHeatFlux, stagnationPointHeatFlux,
                            6.0 * std::numeric_limits< double >::epsilon( ) );

                // Check trimmed condition (y-term)/symmetric vehicle shape (x- and z-term).
                BOOST_CHECK_SMALL(
                            std::fabs( momentCoefficients( 0 ) ), 1.0E-14 );
                BOOST_CHECK_SMALL(
                            std::fabs( momentCoefficients( 1 ) ), 1.0E-10 );
                BOOST_CHECK_SMALL(
                            std::fabs( momentCoefficients( 2 ) ), 1.0E-14 );

                // Check if third-body gravity saving is done correctly
                TUDAT_CHECK_MATRIX_CLOSE_FRACTION( moonAcceleration1, moonAcceleration2,
                                                   ( 2.0 * std::numeric_limits< double >::epsilon( ) ) );

                Eigen::Vector6d expectedKeplerElements =
                        tudat::orbital_element_conversions::convertCartesianToKeplerianElements(
                            Eigen::Vector6d( numericalSolution.at( variableIterator->first ) ), earthGravitationalParameter );

                TUDAT_CHECK_MATRIX_CLOSE_FRACTION( expectedKeplerElements, keplerElements,
                                                   ( 10.0 * std::numeric_limits< double >::epsilon( ) ) );

                Eigen::Vector6d expectedModifiedEquinoctialElements =
                        tudat::orbital_element_conversions::convertCartesianToModifiedEquinoctialElements(
                            Eigen::Vector6d( numericalSolution.at( variableIterator->first ) ), earthGravitationalParameter );

                TUDAT_CHECK_MATRIX_CLOSE_FRACTION( expectedModifiedEquinoctialElements, modifiedEquinoctialElements,
                                                   ( 10.0 * std::numeric_limits< double >::epsilon( ) ) );

                for( unsigned int i = 0; i < 3; i ++ )
                {
                    BOOST_CHECK_SMALL(
                                std::fabs( computedBodyFixedPosition( i ) - bodyFixedCartesianPosition( i ) ),
                                1.0E-8 );
                }
                BOOST_CHECK_SMALL(
                            std::fabs( computedSphericalBodyFixedPosition( 0 ) - bodyFixedSphericalPosition( 0 ) ),
                            1.0E-8 );
                BOOST_CHECK_SMALL(
                            std::fabs( tudat::mathematical_constants::PI / 2.0 - computedSphericalBodyFixedPosition( 1 ) -
                                       bodyFixedSphericalPosition( 1 ) ),
                            10.0 * std::numeric_limits< double >::epsilon( ) );
                BOOST_CHECK_SMALL(
                            std::fabs( computedSphericalBodyFixedPosition( 2 ) - bodyFixedSphericalPosition( 2 ) ),
                            10.0 * std::numeric_limits< double >::epsilon( ) );
                Eigen::Matrix3d computedRswRotationMatrix =
                        tudat::reference_frames::getRswSatelliteCenteredToInertialFrameRotationMatrix( numericalSolution.at( variableIterator->first ) );

                TUDAT_CHECK_MATRIX_CLOSE_FRACTION( rswToInertialRotationMatrix, computedRswRotationMatrix,
                                                   ( 10.0 * std::numeric_limits< double >::epsilon( ) ) );
                TUDAT_CHECK_MATRIX_CLOSE_FRACTION(  customVariable1, ( relativePosition / 2.0 ),
                                                    ( 10.0 * std::numeric_limits< double >::epsilon( ) ) );
                BOOST_CHECK_CLOSE_FRACTION(  customVariable2( 0 ), ( relativePosition.norm( ) / 2.0 ),
                                             ( 10.0 * std::numeric_limits< double >::epsilon( ) ) );


                // Check central body gravitational potential
                BOOST_CHECK_CLOSE_FRACTION(
                            earthGravitationalPotential,
                            earthGravityModel->getGravitationalPotential( computedBodyFixedPosition ),
                            6.0 * std::numeric_limits< double >::epsilon( ) );

                // Check 3rd body gravitational potential - not sure why the tolerance needs to be so large
                BOOST_CHECK_CLOSE_FRACTION(
                            moonGravitationalPotential,
                            moonGravityModel->getGravitationalPotential( moonBodyFixedCartesianPosition ),
                            1e-8 );
            }
        }
    }
}

//! Function to test whether separate spherical harmonic acceleration contributions are correctly saved.
BOOST_AUTO_TEST_CASE( testSphericalHarmonicDependentVariableOutput )
{
    // Load Spice kernels.
    spice_interface::loadStandardSpiceKernels( );

    // Create body objects.
    std::vector< std::string > bodiesToCreate;
    bodiesToCreate.push_back( "Earth" );
    BodyListSettings bodySettings = getDefaultBodySettings( bodiesToCreate, "Earth", "ECLIPJ2000" );

    // Create Body objects
    SystemOfBodies bodies = createSystemOfBodies( bodySettings );
    bodies.createEmptyBody( "Asterix" );

    // Define propagator settings variables.
    SelectedAccelerationMap accelerationMap;
    std::vector< std::string > bodiesToPropagate;
    std::vector< std::string > centralBodies;

    bodiesToPropagate.push_back( "Asterix" );
    centralBodies.push_back( "Earth" );

    // Define propagation settings.
    std::map< std::string, std::vector< std::shared_ptr< AccelerationSettings > > > accelerationsOfAsterix;
    accelerationsOfAsterix[ "Earth" ].push_back( std::make_shared< SphericalHarmonicAccelerationSettings >(
                                                     6, 6 ) );
    accelerationMap[ "Asterix" ] = accelerationsOfAsterix;

    // Create acceleration models and propagation settings.
    basic_astrodynamics::AccelerationMap accelerationModelMap = createAccelerationModelsMap(
                bodies, accelerationMap, bodiesToPropagate, centralBodies );

    // Set Keplerian elements for Asterix.
    Eigen::Vector6d asterixInitialStateInKeplerianElements;
    asterixInitialStateInKeplerianElements( semiMajorAxisIndex ) = 7500.0E3;
    asterixInitialStateInKeplerianElements( eccentricityIndex ) = 0.1;
    asterixInitialStateInKeplerianElements( inclinationIndex ) = convertDegreesToRadians( 85.3 );
    asterixInitialStateInKeplerianElements( argumentOfPeriapsisIndex )
            = convertDegreesToRadians( 235.7 );
    asterixInitialStateInKeplerianElements( longitudeOfAscendingNodeIndex )
            = convertDegreesToRadians( 23.4 );
    asterixInitialStateInKeplerianElements( trueAnomalyIndex ) = convertDegreesToRadians( 139.87 );

    // Convert Asterix state from Keplerian elements to Cartesian elements.
    double earthGravitationalParameter = bodies.at( "Earth" )->getGravityFieldModel( )->getGravitationalParameter( );
    Eigen::VectorXd systemInitialState = convertKeplerianToCartesianElements(
                asterixInitialStateInKeplerianElements,
                earthGravitationalParameter );

    double simulationEndEpoch = 10.0;
    std::shared_ptr< TranslationalStatePropagatorSettings< double > > propagatorSettings =
            std::make_shared< TranslationalStatePropagatorSettings< double > >
            ( centralBodies, accelerationModelMap, bodiesToPropagate, systemInitialState, simulationEndEpoch, cowell );

    std::vector< std::shared_ptr< SingleDependentVariableSaveSettings > > dependentVariables;

    dependentVariables.push_back(
                std::make_shared< SingleAccelerationDependentVariableSaveSettings >(
                    spherical_harmonic_gravity, "Asterix", "Earth" ) );

    std::vector< std::pair< int, int > > separateTermsToSave;
    separateTermsToSave.push_back( std::make_pair( 1, 0 ) );
    separateTermsToSave.push_back( std::make_pair( 3, 0 ) );
    separateTermsToSave.push_back( std::make_pair( 3, 2 ) );
    separateTermsToSave.push_back( std::make_pair( 3, 1 ) );
    dependentVariables.push_back(
                std::make_shared< SphericalHarmonicAccelerationTermsDependentVariableSaveSettings >(
                    "Asterix", "Earth", separateTermsToSave ) );

    dependentVariables.push_back(
                std::make_shared< SphericalHarmonicAccelerationTermsDependentVariableSaveSettings >(
                    "Asterix", "Earth", 6, 6 ) );
    std::vector< std::pair< int, int > > singleTermToSave;
    singleTermToSave.push_back( std::make_pair( 6, 6 ) );
    dependentVariables.push_back( sphericalHarmonicAccelerationTermsNormDependentVariable(
                                      "Asterix", "Earth", singleTermToSave ) );

    addDepedentVariableSettings< double >( dependentVariables, propagatorSettings );

    // Create numerical integrator.
    double simulationStartEpoch = 0.0;
    const double fixedStepSize = 10.0;
    std::shared_ptr< IntegratorSettings< > > integratorSettings =
            std::make_shared< IntegratorSettings< > >
            ( rungeKutta4, simulationStartEpoch, fixedStepSize );

    // Create simulation object and propagate dynamics.
    SingleArcDynamicsSimulator< > dynamicsSimulator(
                bodies, integratorSettings, propagatorSettings );

    std::map< double, Eigen::VectorXd > integrationResult = dynamicsSimulator.getEquationsOfMotionNumericalSolution( );
    std::map< double, Eigen::VectorXd > depdendentVariableResult = dynamicsSimulator.getDependentVariableHistory( );

    for( std::map< double, Eigen::VectorXd >::iterator variableIterator = depdendentVariableResult.begin( );
         variableIterator != depdendentVariableResult.end( ); variableIterator++ )
    {
        Eigen::VectorXd currentDependentVariables = variableIterator->second;

        Eigen::Vector3d manualAccelerationSum = Eigen::Vector3d::Zero( );
        for( unsigned int i = 5; i < 33; i++ )
        {
            manualAccelerationSum += currentDependentVariables.segment( i * 3, 3 );
        }

        BOOST_CHECK_SMALL(
                    std::fabs( ( currentDependentVariables.segment( 96, 3 ) ).norm( ) - currentDependentVariables( 99 ) ),
                    10.0 * ( currentDependentVariables.segment( 96, 3 ) ).norm( ) * std::numeric_limits< double >::epsilon( ) );
        for( unsigned int i = 0; i < 3; i ++ )
        {
            BOOST_CHECK_SMALL(
                        std::fabs( manualAccelerationSum( i ) - currentDependentVariables( i ) ),
                        10.0 * manualAccelerationSum.norm( ) * std::numeric_limits< double >::epsilon( ) );
            BOOST_CHECK_SMALL(
                        std::fabs( currentDependentVariables( 3 + i ) - currentDependentVariables( 15 + 3 * 1 + i ) ),
                        10.0 * ( currentDependentVariables.segment( 3, 3 ) ).norm( ) * std::numeric_limits< double >::epsilon( ) );
            BOOST_CHECK_SMALL(
                        std::fabs( currentDependentVariables( 6 + i ) - currentDependentVariables( 15 + 3 * 6 + i ) ),
                        10.0 * ( currentDependentVariables.segment( 6, 3 ) ).norm( ) * std::numeric_limits< double >::epsilon( ) );
            BOOST_CHECK_SMALL(
                        std::fabs( currentDependentVariables( 9 + i ) - currentDependentVariables( 15 + 3 * 8 + i ) ),
                        10.0 * ( currentDependentVariables.segment( 9, 3 ) ).norm( ) * std::numeric_limits< double >::epsilon( ) );
            BOOST_CHECK_SMALL(
                        std::fabs( currentDependentVariables( 12 + i ) - currentDependentVariables( 15 + 3 * 7 + i ) ),
                        10.0 * ( currentDependentVariables.segment( 12, 3 ) ).norm( ) * std::numeric_limits< double >::epsilon( ) );

        }
    }
}

Eigen::VectorXd getCustomDependentVariable(
        const SystemOfBodies& bodies )
{
    Eigen::Vector6d sunState = bodies.at( "Sun" )->getState( );
    Eigen::Vector6d moonState = bodies.at( "Moon" )->getState( );
    return sunState.cwiseQuotient( moonState );

}

BOOST_AUTO_TEST_CASE( testDependentVariableEnvironmentUpdate )
{
    std::string kernelsPath = paths::getSpiceKernelPath( );
    spice_interface::loadStandardSpiceKernels( );

    // Define bodies in simulation.
    unsigned int totalNumberOfBodies = 4;
    std::vector< std::string > bodyNames;
    bodyNames.resize( totalNumberOfBodies );
    bodyNames[ 0 ] = "Moon";
    bodyNames[ 1 ] = "Earth";
    bodyNames[ 2 ] = "Venus";
    bodyNames[ 3 ] = "Sun";

    // Create bodies needed in simulation
    BodyListSettings bodySettings =
            getDefaultBodySettings( bodyNames );
    SystemOfBodies bodies = createSystemOfBodies( bodySettings );


    SelectedAccelerationMap accelerationMap;
    accelerationMap[ "Earth" ][ "Moon" ].push_back(
                std::make_shared< AccelerationSettings >( point_mass_gravity ) );
    accelerationMap[ "Earth" ][ "Sun" ].push_back(
                std::make_shared< AccelerationSettings >( point_mass_gravity ) );

    std::vector< std::string > bodiesToPropagate;
    bodiesToPropagate.push_back( "Earth" );

    std::vector< std::string > centralBodies;
    centralBodies.push_back( "SSB" );

    // Create acceleration models and propagation settings.
    AccelerationMap accelerationModelMap = createAccelerationModelsMap(
                bodies, accelerationMap, bodiesToPropagate, centralBodies );

    // Specify initial time
    double initialEphemerisTime = 0.0;
    double finalEphemerisTime = 28.0 * 86400.0;

    // Get initial state vector as input to integration.
    Eigen::VectorXd systemInitialState = getInitialStatesOfBodies(
                bodiesToPropagate, centralBodies, bodies, initialEphemerisTime );

    std::vector< std::shared_ptr< SingleDependentVariableSaveSettings > > dependentVariables;

    dependentVariables.push_back(
                std::make_shared< SingleDependentVariableSaveSettings >(
                    relative_position_dependent_variable, "Sun", "Venus" ) );
    dependentVariables.push_back(
                std::make_shared< BodyAerodynamicAngleVariableSaveSettings >(
                    "Moon", reference_frames::latitude_angle, "Earth" ) );
    dependentVariables.push_back(
                std::make_shared< BodyAerodynamicAngleVariableSaveSettings >(
                    "Moon", reference_frames::longitude_angle, "Earth" ) );
    dependentVariables.push_back(
                std::make_shared< BodyAerodynamicAngleVariableSaveSettings >(
                    "Moon", reference_frames::heading_angle, "Earth" ) );
    dependentVariables.push_back(
                std::make_shared< BodyAerodynamicAngleVariableSaveSettings >(
                    "Moon", reference_frames::flight_path_angle, "Earth" ) );
    dependentVariables.push_back(
                std::make_shared< CustomDependentVariableSaveSettings >(
                    [=]( ){ return getCustomDependentVariable( bodies ); }, 6 ) );


    std::shared_ptr< TranslationalStatePropagatorSettings< double > > propagatorSettings =
            std::make_shared< TranslationalStatePropagatorSettings< double > >
            ( centralBodies, accelerationModelMap, bodiesToPropagate, systemInitialState, finalEphemerisTime, cowell,
              std::make_shared< DependentVariableSaveSettings >( dependentVariables )  );

    // Define numerical integrator settings.
    std::shared_ptr< IntegratorSettings< > > integratorSettings =
            std::make_shared< IntegratorSettings< > >
            ( rungeKutta4, initialEphemerisTime, 3600.0 );


    // Create simulation object and propagate dynamics.
    SingleArcDynamicsSimulator< > dynamicsSimulator(
                bodies, integratorSettings, propagatorSettings, true, false, false );

    std::map< double, Eigen::VectorXd > stateResult = dynamicsSimulator.getEquationsOfMotionNumericalSolution( );
    std::map< double, Eigen::VectorXd > depdendentVariableResult = dynamicsSimulator.getDependentVariableHistory( );

    for( std::map< double, Eigen::VectorXd >::iterator variableIterator = depdendentVariableResult.begin( );
         variableIterator != depdendentVariableResult.end( ); variableIterator++ )
    {
        Eigen::VectorXd currentDependentVariables = variableIterator->second;

        Eigen::Vector3d expectedRelativePosition =
                tudat::spice_interface::getBodyCartesianPositionAtEpoch(
                    "Sun", "Venus", "ECLIPJ2000", "None", variableIterator->first );
        Eigen::Vector3d computedRelativePosition = currentDependentVariables.segment( 0, 3 );


        for( unsigned int i = 0; i < 3; i ++ )
        {
            BOOST_CHECK_SMALL(
                        std::fabs( expectedRelativePosition( i ) - computedRelativePosition( i ) ), 1.0E-4 );
        }

        Eigen::Vector6d moonRelativeCartesianState = tudat::spice_interface::getBodyCartesianStateAtEpoch(
                    "Moon", "SSB", "ECLIPJ2000", "None", variableIterator->first ) -
                stateResult.at( variableIterator->first );
        Eigen::Vector6d moonRelativeEarthFixedCartesianState = ephemerides::transformStateToTargetFrame(
                    moonRelativeCartesianState, variableIterator->first, bodies.at( "Earth" )->getRotationalEphemeris( ) );
        Eigen::Vector3d moonSphericalPosition = tudat::coordinate_conversions::convertCartesianToSpherical< double >(
                    Eigen::Vector3d( moonRelativeEarthFixedCartesianState.segment( 0, 3 ) ) );

        BOOST_CHECK_SMALL(
                    std::fabs( currentDependentVariables( 3 ) - (
                                   tudat::mathematical_constants::PI / 2.0 - moonSphericalPosition( 1 ) ) ), 1.0E-14 );
        BOOST_CHECK_SMALL(
                    std::fabs( currentDependentVariables( 4 ) - moonSphericalPosition( 2 ) ), 1.0E-14 );

        Eigen::Vector6d moonRelativeSphericalState =
                tudat::orbital_element_conversions::convertCartesianToSphericalOrbitalState(
                    moonRelativeEarthFixedCartesianState );

        BOOST_CHECK_SMALL(
                    std::fabs( currentDependentVariables( 3 ) - moonRelativeSphericalState(
                                   orbital_element_conversions::latitudeIndex ) ), 1.0E-14 );
        BOOST_CHECK_SMALL(
                    std::fabs( currentDependentVariables( 4 ) - moonRelativeSphericalState(
                                   orbital_element_conversions::longitudeIndex ) ), 1.0E-14 );
        BOOST_CHECK_SMALL(
                    std::fabs( currentDependentVariables( 5 ) - moonRelativeSphericalState(
                                   orbital_element_conversions::headingAngleIndex ) ), 1.0E-14 );
        BOOST_CHECK_SMALL(
                    std::fabs( currentDependentVariables( 6 ) - moonRelativeSphericalState(
                                   orbital_element_conversions::flightPathIndex ) ), 1.0E-14 );

        Eigen::Vector6d sunState = bodies.at( "Sun" )->getStateInBaseFrameFromEphemeris( variableIterator->first );
        Eigen::Vector6d moonState = bodies.at( "Moon" )->getStateInBaseFrameFromEphemeris(variableIterator->first  );
        Eigen::Vector6d customDependentVariable = sunState.cwiseQuotient( moonState );
        TUDAT_CHECK_MATRIX_CLOSE_FRACTION( customDependentVariable, ( currentDependentVariables.segment( 7, 6 ) ), 1.0E-14 );
    }
}

//! Function to get tidal deformation model for Earth
std::vector< std::shared_ptr< GravityFieldVariationSettings > > getEarthGravityFieldVariationSettings( )
{
    std::vector< std::shared_ptr< GravityFieldVariationSettings > > gravityFieldVariations;

    std::vector< std::string > deformingBodies;
    deformingBodies.push_back( "Moon" );

    std::map< int, std::vector< std::complex< double > > > loveNumbers;

    std::vector< std::complex< double > > degreeTwoLoveNumbers_;
    degreeTwoLoveNumbers_.push_back( std::complex< double >( 0.29525, -0.00087 ) );
    degreeTwoLoveNumbers_.push_back( std::complex< double >( 0.29525, -0.00087 ) );
    degreeTwoLoveNumbers_.push_back( std::complex< double >( 0.29525, -0.00087 ) );
    std::vector< std::complex< double > > degreeThreeLoveNumbers_;
    degreeThreeLoveNumbers_.push_back( std::complex< double >( 0.093, 0.0 ) );
    degreeThreeLoveNumbers_.push_back( std::complex< double >( 0.093, 0.0 ) );
    degreeThreeLoveNumbers_.push_back( std::complex< double >( 0.093, 0.0 ) );
    degreeThreeLoveNumbers_.push_back( std::complex< double >( 0.093, 0.0 ) );
    loveNumbers[ 2 ] = degreeTwoLoveNumbers_;
    loveNumbers[ 3 ] = degreeThreeLoveNumbers_;


    std::shared_ptr< GravityFieldVariationSettings > moonGravityFieldVariation =
            std::make_shared< BasicSolidBodyGravityFieldVariationSettings >(
                deformingBodies, loveNumbers );
    gravityFieldVariations.push_back( moonGravityFieldVariation );

    deformingBodies[ 0 ] = "Sun";
    std::shared_ptr< GravityFieldVariationSettings > sunSingleGravityFieldVariation =
            std::make_shared< BasicSolidBodyGravityFieldVariationSettings >(
                deformingBodies, loveNumbers );
    gravityFieldVariations.push_back( sunSingleGravityFieldVariation );

    return gravityFieldVariations;
}

//! Unit test to check if acceleration contributions due to gravity field variations are being correctly stored
BOOST_AUTO_TEST_CASE( test_GravityFieldVariationAccelerationSaving )
{

    //Load spice kernels.
    spice_interface::loadStandardSpiceKernels( );

    // Define bodies in simulation
    std::vector< std::string > bodyNames;
    bodyNames.push_back( "Earth" );
    bodyNames.push_back( "Sun" );
    bodyNames.push_back( "Moon" );
    bodyNames.push_back( "Mars" );

    // Specify initial time
    double initialEphemerisTime = 1.0E7;
    double finalEphemerisTime = initialEphemerisTime + 3000.0;

    // Create bodies needed in simulation
    BodyListSettings bodySettings =
            getDefaultBodySettings( bodyNames,  "Earth", "ECLIPJ2000" );
    bodySettings.at( "Earth" )->gravityFieldVariationSettings = getEarthGravityFieldVariationSettings( );
    SystemOfBodies bodies = createSystemOfBodies( bodySettings );
    bodies.createEmptyBody( "Vehicle" );

    // Set accelerations on Vehicle that are to be taken into account.
    SelectedAccelerationMap accelerationMap;
    std::map< std::string, std::vector< std::shared_ptr< AccelerationSettings > > > accelerationsOfVehicle;
    accelerationsOfVehicle[ "Earth" ].push_back( std::make_shared< SphericalHarmonicAccelerationSettings >( 3, 3 ) );
    accelerationsOfVehicle[ "Sun" ].push_back( std::make_shared< AccelerationSettings >(
                                                   basic_astrodynamics::point_mass_gravity ) );
    accelerationsOfVehicle[ "Moon" ].push_back( std::make_shared< AccelerationSettings >(
                                                    basic_astrodynamics::point_mass_gravity ) );
    accelerationMap[ "Vehicle" ] = accelerationsOfVehicle;

    // Set bodies for which initial state is to be estimated and integrated.
    std::vector< std::string > bodiesToIntegrate;
    std::vector< std::string > centralBodies;
    bodiesToIntegrate.push_back( "Vehicle" );
    centralBodies.push_back( "Earth" );

    // Create acceleration models
    AccelerationMap accelerationModelMap = createAccelerationModelsMap(
                bodies, accelerationMap, bodiesToIntegrate, centralBodies );

    // Set Keplerian and Cartesian elements for spacecraft.
    Eigen::Vector6d asterixInitialStateInKeplerianElements;
    asterixInitialStateInKeplerianElements( semiMajorAxisIndex ) = 6600.0E3;
    asterixInitialStateInKeplerianElements( eccentricityIndex ) = 0.05;
    asterixInitialStateInKeplerianElements( inclinationIndex ) = unit_conversions::convertDegreesToRadians( 85.3 );
    asterixInitialStateInKeplerianElements( argumentOfPeriapsisIndex )
            = unit_conversions::convertDegreesToRadians( 235.7 );
    asterixInitialStateInKeplerianElements( longitudeOfAscendingNodeIndex )
            = unit_conversions::convertDegreesToRadians( 23.4 );
    asterixInitialStateInKeplerianElements( trueAnomalyIndex ) = unit_conversions::convertDegreesToRadians( 139.87 );
    double earthGravitationalParameter = bodies.at( "Earth" )->getGravityFieldModel( )->getGravitationalParameter( );
    Eigen::Vector6d systemInitialState = convertKeplerianToCartesianElements(
                asterixInitialStateInKeplerianElements, earthGravitationalParameter );

    // Create propagator settings
    std::vector< std::shared_ptr< SingleDependentVariableSaveSettings > > dependentVariables;
    dependentVariables.push_back(
                std::make_shared< SingleAccelerationDependentVariableSaveSettings >(
                    spherical_harmonic_gravity, "Vehicle", "Earth" ) );
    dependentVariables.push_back(
                std::make_shared< SingleDependentVariableSaveSettings >(
                    total_gravity_field_variation_acceleration, "Vehicle", "Earth" ) );
    dependentVariables.push_back(
                std::make_shared< SingleVariationSphericalHarmonicAccelerationSaveSettings >(
                    "Vehicle", "Earth", gravitation::basic_solid_body, "Sun" ) );
    dependentVariables.push_back(
                std::make_shared< SingleVariationSphericalHarmonicAccelerationSaveSettings >(
                    "Vehicle", "Earth", gravitation::basic_solid_body, "Moon" ) );
    dependentVariables.push_back(
                std::make_shared< SingleVariationSingleTermSphericalHarmonicAccelerationSaveSettings >(
                    "Vehicle", "Earth", 3, 3, gravitation::basic_solid_body, "Moon" ) );
    std::vector< std::pair< int, int > > componentIndices = { { 1, 0 }, { 2, 0 }, { 2, 2 }, { 3, 1 } };
    dependentVariables.push_back(
                std::make_shared< SingleVariationSingleTermSphericalHarmonicAccelerationSaveSettings >(
                    "Vehicle", "Earth", componentIndices, gravitation::basic_solid_body, "Moon" ) );
    dependentVariables.push_back(
                std::make_shared< TotalGravityFieldVariationSettings >(
                    "Earth", 1, 3, 0, 3, true ) );
    dependentVariables.push_back(
                std::make_shared< TotalGravityFieldVariationSettings >(
                    "Earth", 1, 3, 1, 3, false ) );

    std::shared_ptr< TranslationalStatePropagatorSettings< double > > propagatorSettings =
            std::make_shared< TranslationalStatePropagatorSettings< double > >
            ( centralBodies, accelerationModelMap, bodiesToIntegrate, systemInitialState,
              double( finalEphemerisTime ), cowell,
              std::make_shared< DependentVariableSaveSettings >( dependentVariables ) );

    // Create integrator settings
    std::shared_ptr< IntegratorSettings< double > > integratorSettings =
            std::make_shared< RungeKuttaVariableStepSizeSettings< double > >
            ( double( initialEphemerisTime ), 300.0,
              CoefficientSets::rungeKuttaFehlberg78,
              300.0, 300.0, 1.0, 1.0 );

    // Create simulation object and propagate dynamics.
    SingleArcDynamicsSimulator< > dynamicsSimulator(
                bodies, integratorSettings, propagatorSettings, true, false, false );

    // Retrieve numerical solutions for state and dependent variables
    std::map< double, Eigen::Matrix< double, Eigen::Dynamic, 1 > > numericalSolution =
            dynamicsSimulator.getEquationsOfMotionNumericalSolution( );
    std::map< double, Eigen::VectorXd > dependentVariableSolution =
            dynamicsSimulator.getDependentVariableHistory( );

    std::shared_ptr< gravitation::SphericalHarmonicsGravitationalAccelerationModel >
            sphericalHarmonicAcceleration =
            std::dynamic_pointer_cast< gravitation::SphericalHarmonicsGravitationalAccelerationModel >(
                getAccelerationBetweenBodies(
                    "Vehicle", "Earth", dynamicsSimulator.getDynamicsStateDerivative( )->getStateDerivativeModels( ),
                    basic_astrodynamics::spherical_harmonic_gravity ).at( 0 ) );
    std::shared_ptr< gravitation::TimeDependentSphericalHarmonicsGravityField > earthGravityField =
            std::dynamic_pointer_cast< gravitation::TimeDependentSphericalHarmonicsGravityField >(
                bodies.at( "Earth" )->getGravityFieldModel( ) );


    // Iterate over results for dependent variables, and check against manually retrieved values.
    Eigen::Vector6d currentStateDerivative;
    for( std::map< double, Eigen::VectorXd >::iterator variableIterator = dependentVariableSolution.begin( );
         variableIterator != dependentVariableSolution.end( ); variableIterator++ )
    {
        currentStateDerivative = dynamicsSimulator.getDynamicsStateDerivative( )->computeStateDerivative(
                    variableIterator->first, numericalSolution.at( variableIterator->first ) );

        Eigen::Vector3d currentTotalAcceleration = dependentVariableSolution.at( variableIterator->first ).segment( 0, 3 );
        Eigen::Vector3d currentTotalTidalCorrection = dependentVariableSolution.at( variableIterator->first ).segment( 3, 3 );
        Eigen::Vector3d currentTotalSunTidalCorrection = dependentVariableSolution.at( variableIterator->first ).segment( 6, 3 );
        Eigen::Vector3d currentTotalMoonTidalCorrection = dependentVariableSolution.at( variableIterator->first ).segment( 9, 3 );
        Eigen::VectorXd perTermMoonTidalCorrections = dependentVariableSolution.at( variableIterator->first ).segment( 12, 30 );
        Eigen::VectorXd perTermMoonTidalSelectedCorrections = dependentVariableSolution.at( variableIterator->first ).segment( 42, 12 );
        Eigen::VectorXd sphericalHarmonicCosineCoefficientCorrection = dependentVariableSolution.at( variableIterator->first ).segment( 54, 9 );
        Eigen::VectorXd sphericalHarmonicSineCoefficientCorrection = dependentVariableSolution.at( variableIterator->first ).segment( 63, 6 );

        Eigen::Vector3d reconstructedTotalMoonTidalCorrection = Eigen::Vector3d::Zero( );
        for( int j = 0; j < 10; j++ )
        {
            reconstructedTotalMoonTidalCorrection += perTermMoonTidalCorrections.segment( j * 3, 3 );
        }
        Eigen::Vector3d computedTotalCoefficientAcceleration =
                sphericalHarmonicAcceleration->getAccelerationWithAlternativeCoefficients(
                    earthGravityField->getCosineCoefficients( ).block( 0, 0, 4, 4 ),
                    earthGravityField->getSineCoefficients( ).block( 0, 0, 4, 4 ) );
        Eigen::Vector3d computedNominalCoefficientAcceleration =
                sphericalHarmonicAcceleration->getAccelerationWithAlternativeCoefficients(
                    earthGravityField->getNominalCosineCoefficients( ).block( 0, 0, 4, 4 ),
                    earthGravityField->getNominalSineCoefficients( ).block( 0, 0, 4, 4 ) );
        Eigen::Vector3d computedTotalTidalCorrection =
                computedTotalCoefficientAcceleration - computedNominalCoefficientAcceleration;

        Eigen::MatrixXd computedCosineCorrection = earthGravityField->getTotalCosineCoefficientCorrection( 3, 3 );
        Eigen::MatrixXd computedSineCorrection = earthGravityField->getTotalSineCoefficientCorrection( 3, 3 );

        for( int i = 0; i < 3; i++ )
        {
            BOOST_CHECK_SMALL( std::fabs( currentTotalSunTidalCorrection( i ) + currentTotalMoonTidalCorrection( i ) -
                                          currentTotalTidalCorrection( i ) ), 1.0E-14 );

            BOOST_CHECK_SMALL( std::fabs( currentTotalAcceleration( i ) - currentTotalTidalCorrection( i ) -
                                          computedNominalCoefficientAcceleration( i ) ), 1.0E-14 );
            BOOST_CHECK_SMALL( std::fabs( currentTotalTidalCorrection( i ) - computedTotalTidalCorrection( i ) ), 1.0E-14 );
            BOOST_CHECK_SMALL( std::fabs( reconstructedTotalMoonTidalCorrection( i ) - currentTotalMoonTidalCorrection( i ) ),
                               1.0E-14 );
            BOOST_CHECK_SMALL( std::fabs( perTermMoonTidalCorrections( i + 3 ) - perTermMoonTidalSelectedCorrections( i ) ),
                               1.0E-14 );
            BOOST_CHECK_SMALL( std::fabs( perTermMoonTidalCorrections( i + 9 ) - perTermMoonTidalSelectedCorrections( i + 3 ) ),
                               1.0E-14 );
            BOOST_CHECK_SMALL( std::fabs( perTermMoonTidalCorrections( i + 15 ) - perTermMoonTidalSelectedCorrections( i + 6 ) ),
                               1.0E-14 );
            BOOST_CHECK_SMALL( std::fabs( perTermMoonTidalCorrections( i + 21 ) - perTermMoonTidalSelectedCorrections( i + 9 ) ),
                               1.0E-14 );
        }

        BOOST_CHECK_SMALL( std::fabs( computedCosineCorrection( 1, 0 ) - sphericalHarmonicCosineCoefficientCorrection( 0 ) ), 1.0E-25 );
        BOOST_CHECK_SMALL( std::fabs( computedCosineCorrection( 1, 1 ) - sphericalHarmonicCosineCoefficientCorrection( 1 ) ), 1.0E-25 );
        BOOST_CHECK_SMALL( std::fabs( computedCosineCorrection( 2, 0 ) - sphericalHarmonicCosineCoefficientCorrection( 2 ) ), 1.0E-25 );
        BOOST_CHECK_SMALL( std::fabs( computedCosineCorrection( 2, 1 ) - sphericalHarmonicCosineCoefficientCorrection( 3 ) ), 1.0E-25 );
        BOOST_CHECK_SMALL( std::fabs( computedCosineCorrection( 2, 2 ) - sphericalHarmonicCosineCoefficientCorrection( 4 ) ), 1.0E-25 );
        BOOST_CHECK_SMALL( std::fabs( computedCosineCorrection( 3, 0 ) - sphericalHarmonicCosineCoefficientCorrection( 5 ) ), 1.0E-25 );
        BOOST_CHECK_SMALL( std::fabs( computedCosineCorrection( 3, 1 ) - sphericalHarmonicCosineCoefficientCorrection( 6 ) ), 1.0E-25 );
        BOOST_CHECK_SMALL( std::fabs( computedCosineCorrection( 3, 2 ) - sphericalHarmonicCosineCoefficientCorrection( 7 ) ), 1.0E-25 );
        BOOST_CHECK_SMALL( std::fabs( computedCosineCorrection( 3, 3 ) - sphericalHarmonicCosineCoefficientCorrection( 8 ) ), 1.0E-25 );

        BOOST_CHECK_SMALL( std::fabs( computedSineCorrection( 1, 1 ) - sphericalHarmonicSineCoefficientCorrection( 0 ) ), 1.0E-25 );
        BOOST_CHECK_SMALL( std::fabs( computedSineCorrection( 2, 1 ) - sphericalHarmonicSineCoefficientCorrection( 1 ) ), 1.0E-25 );
        BOOST_CHECK_SMALL( std::fabs( computedSineCorrection( 2, 2 ) - sphericalHarmonicSineCoefficientCorrection( 2 ) ), 1.0E-25 );
        BOOST_CHECK_SMALL( std::fabs( computedSineCorrection( 3, 1 ) - sphericalHarmonicSineCoefficientCorrection( 3 ) ), 1.0E-25 );
        BOOST_CHECK_SMALL( std::fabs( computedSineCorrection( 3, 2 ) - sphericalHarmonicSineCoefficientCorrection( 4 ) ), 1.0E-25 );
        BOOST_CHECK_SMALL( std::fabs( computedSineCorrection( 3, 3 ) - sphericalHarmonicSineCoefficientCorrection( 5 ) ), 1.0E-25 );


    }
}

//! Unit test to check if acceleration contributions due to gravity field variations are being correctly stored
BOOST_AUTO_TEST_CASE( test_AccelerationPartialSaving )
{

    //Load spice kernels.
    spice_interface::loadStandardSpiceKernels( );

    // Define bodies in simulation
    std::vector< std::string > bodyNames;
    bodyNames.push_back( "Earth" );
    bodyNames.push_back( "Sun" );
    bodyNames.push_back( "Moon" );
    bodyNames.push_back( "Mars" );

    // Specify initial time
    double initialEphemerisTime = 1.0E7;
    double finalEphemerisTime = initialEphemerisTime + 300.0;

    // Create bodies needed in simulation
    BodyListSettings bodySettings =
            getDefaultBodySettings( bodyNames, "Earth", "ECLIPJ2000" );
    SystemOfBodies bodies = createSystemOfBodies( bodySettings );
    bodies.createEmptyBody( "Vehicle" );

    // Set accelerations on Vehicle that are to be taken into account.
    for( int test = 0; test < 3; test++ )
    {
        SelectedAccelerationMap accelerationMap;
        std::map< std::string, std::vector< std::shared_ptr< AccelerationSettings > > > accelerationsOfVehicle;

        if( test == 0 || test == 2 )
        {
            accelerationsOfVehicle[ "Earth" ].push_back( std::make_shared< SphericalHarmonicAccelerationSettings >( 3, 3 ) );
        }

        if( test == 1 || test == 2 )
        {
            accelerationsOfVehicle[ "Moon" ].push_back( std::make_shared< AccelerationSettings >(
                                                            basic_astrodynamics::point_mass_gravity ) );
        }

        if( test == 2 )
        {
            accelerationsOfVehicle[ "Sun" ].push_back( std::make_shared< AccelerationSettings >(
                                                           basic_astrodynamics::point_mass_gravity ) );
        }

        accelerationMap[ "Vehicle" ] = accelerationsOfVehicle;

        // Set bodies for which initial state is to be estimated and integrated.
        std::vector< std::string > bodiesToIntegrate;
        std::vector< std::string > centralBodies;
        bodiesToIntegrate.push_back( "Vehicle" );
        centralBodies.push_back( "Earth" );

        // Create acceleration models
        AccelerationMap accelerationModelMap = createAccelerationModelsMap(
                    bodies, accelerationMap, bodiesToIntegrate, centralBodies );

        // Set Keplerian and Cartesian elements for spacecraft.
        Eigen::Vector6d asterixInitialStateInKeplerianElements;
        asterixInitialStateInKeplerianElements( semiMajorAxisIndex ) = 9000.0E3;
        asterixInitialStateInKeplerianElements( eccentricityIndex ) = 0.05;
        asterixInitialStateInKeplerianElements( inclinationIndex ) = unit_conversions::convertDegreesToRadians( 85.3 );
        asterixInitialStateInKeplerianElements( argumentOfPeriapsisIndex )
                = unit_conversions::convertDegreesToRadians( 235.7 );
        asterixInitialStateInKeplerianElements( longitudeOfAscendingNodeIndex )
                = unit_conversions::convertDegreesToRadians( 23.4 );
        asterixInitialStateInKeplerianElements( trueAnomalyIndex ) = unit_conversions::convertDegreesToRadians( 139.87 );
        double earthGravitationalParameter = bodies.at( "Earth" )->getGravityFieldModel( )->getGravitationalParameter( );
        Eigen::Vector6d systemInitialState = convertKeplerianToCartesianElements(
                    asterixInitialStateInKeplerianElements, earthGravitationalParameter );

        // Create propagator settings
        std::vector< std::shared_ptr< SingleDependentVariableSaveSettings > > dependentVariables;
        if( test == 0 || test == 2 )
        {
            dependentVariables.push_back(
                        std::make_shared< AccelerationPartialWrtStateSaveSettings >(
                            "Vehicle", "Earth", spherical_harmonic_gravity, "Vehicle" ) );
        }

        if( test == 0 )
        {
            dependentVariables.push_back(
                        std::make_shared< AccelerationPartialWrtStateSaveSettings >(
                            "Vehicle", "Earth", spherical_harmonic_gravity, "Earth" ) );
            dependentVariables.push_back(
                        std::make_shared< AccelerationPartialWrtStateSaveSettings >(
                            "Vehicle", "Earth", spherical_harmonic_gravity, "Moon" ) );
        }

        if( test == 1 || test == 2 )
        {
            dependentVariables.push_back(
                        std::make_shared< AccelerationPartialWrtStateSaveSettings >(
                            "Vehicle", "Moon", third_body_point_mass_gravity, "Vehicle", "Earth" ) );
        }

        if( test == 2 )
        {
            dependentVariables.push_back(
                        std::make_shared< AccelerationPartialWrtStateSaveSettings >(
                            "Vehicle", "Sun", third_body_point_mass_gravity, "Vehicle", "Earth" ) );
        }

        std::shared_ptr< TranslationalStatePropagatorSettings< double > > propagatorSettings =
                std::make_shared< TranslationalStatePropagatorSettings< double > >
                ( centralBodies, accelerationModelMap, bodiesToIntegrate, systemInitialState,
                  double( finalEphemerisTime ), cowell,
                  std::make_shared< DependentVariableSaveSettings >( dependentVariables ) );

        // Create integrator settings
        std::shared_ptr< IntegratorSettings< double > > integratorSettings =
                std::make_shared< RungeKuttaVariableStepSizeSettings< double > >
                ( double( initialEphemerisTime ), 0.1,
                  CoefficientSets::rungeKuttaFehlberg78,
                  0.1, 0.1, 1.0, 1.0 );


        // Define list of parameters to estimate.
        std::vector< std::shared_ptr< EstimatableParameterSettings > > parameterNames =
                getInitialStateParameterSettings< double >( propagatorSettings, bodies );

        // Create parameters
        std::shared_ptr< estimatable_parameters::EstimatableParameterSet< double > > parametersToEstimate =
                createParametersToEstimate( parameterNames, bodies );

        // Print identifiers and indices of parameters to terminal.
        printEstimatableParameterEntries( parametersToEstimate );

        ///////////////////////////////////////////////////////////////////////////////////////////////////////////////////////
        ///////////////////////             PROPAGATE ORBIT AND VARIATIONAL EQUATIONS         /////////////////////////////////
        ///////////////////////////////////////////////////////////////////////////////////////////////////////////////////////


        // Create simulation object and propagate dynamics.
        SingleArcVariationalEquationsSolver< > variationalEquationsSimulator(
                    bodies, integratorSettings, propagatorSettings, parametersToEstimate, true,
                    std::shared_ptr< numerical_integrators::IntegratorSettings< double > >( ), false, true );


        // Retrieve numerical solutions for state and dependent variables
        std::map< double, Eigen::MatrixXd > numericalSolution =
                variationalEquationsSimulator.getNumericalVariationalEquationsSolution( ).at( 0 );
        std::map< double, Eigen::VectorXd > dependentVariableSolution =
                variationalEquationsSimulator.getDynamicsSimulator( )->getDependentVariableHistory( );

        // Iterate over results for dependent variables, and check against manually retrieved values.
        Eigen::Vector6d currentStateDerivative;

        auto variableIteratorBack = dependentVariableSolution.begin( );
        auto variableIteratorMid =  dependentVariableSolution.begin( );
        std::advance( variableIteratorMid, 1 );
        auto variableIteratorForward = dependentVariableSolution.begin( );
        std::advance( variableIteratorForward, 2 );

        for( unsigned int i = 0; i < dependentVariableSolution.size( ) - 2; i++ )
        {
            Eigen::MatrixXd currentPartial;
            if( test < 2 )
            {
                getOutputVectorInMatrixRepresentation( variableIteratorMid->second.segment( 0, 18 ), currentPartial, 3, 6 );
            }
            else
            {
                currentPartial.setZero( 3, 6 );
                for( int j = 0; j < 3; j++ )
                {
                    Eigen::MatrixXd currentPartialComponent;
                    getOutputVectorInMatrixRepresentation(
                                variableIteratorMid->second.segment( j * 18, 18 ), currentPartialComponent, 3, 6 );
                    currentPartial += currentPartialComponent;
                }
            }

            Eigen::MatrixXd currentNumericalPartial =
                    ( numericalSolution.at( variableIteratorForward->first ) - numericalSolution.at( variableIteratorBack->first ) ) /
                    ( variableIteratorForward->first - variableIteratorBack->first );

            currentPartial *= numericalSolution.at( variableIteratorMid->first );

            for( int j = 0; j < 3; j++ )
            {
                for( int k = 0; k < 3; k++ )
                {
                    BOOST_CHECK_SMALL( std::fabs( currentNumericalPartial( j + 3, k ) - currentPartial( j, k ) ), 1.0E-12 );
                    BOOST_CHECK_SMALL( std::fabs( currentNumericalPartial( j + 3, k + 3 ) - currentPartial( j, k + 3 ) ), 1.0E-9 );

                }
            }

            if( test == 0 )
            {
                TUDAT_CHECK_MATRIX_CLOSE_FRACTION(
                            variableIteratorMid->second.segment( 0, 18 ), (-variableIteratorMid->second.segment( 18, 18 ) ),
                            std::numeric_limits< double >::epsilon( ) );
                TUDAT_CHECK_MATRIX_CLOSE_FRACTION(
                            variableIteratorMid->second.segment( 36, 18 ), ( Eigen::VectorXd::Zero( 18 ) ),
                            std::numeric_limits< double >::epsilon( ) );
            }

            variableIteratorBack++;
            variableIteratorMid++;
            variableIteratorForward++;
        }
    }
}


// Check if gravitational potential and laplacian are being saved correctly for spherical harmonics and polyhedron models
BOOST_AUTO_TEST_CASE( test_GravitationalPotentialAndLaplacianSaving )
{
    // Load Spice kernels.
    spice_interface::loadStandardSpiceKernels( );

    for ( unsigned int gravityModelsId: {0, 1} )
    {
        // Create body objects.
        std::vector< std::string > bodiesToCreate;
        bodiesToCreate.push_back( "Earth" );
        bodiesToCreate.push_back( "Moon" );
        BodyListSettings bodySettings = getDefaultBodySettings( bodiesToCreate, "Earth", "ECLIPJ2000" );

        // Use polyhedron
        if ( gravityModelsId == 1 )
        {
            // Define cuboid polyhedron dimensions
            const double w = 3000e3; // width
            const double h = 3000e3; // height
            const double l = 3000e3; // length

            // Define cuboid
            Eigen::MatrixXd verticesCoordinates(8,3);
            verticesCoordinates <<
                0.0, 0.0, 0.0,
                l, 0.0, 0.0,
                0.0, w, 0.0,
                l, w, 0.0,
                0.0, 0.0, h,
                l, 0.0, h,
                0.0, w, h,
                l, w, h;
            Eigen::MatrixXi verticesDefiningEachFacet(12,3);
            verticesDefiningEachFacet <<
                2, 1, 0,
                1, 2, 3,
                4, 2, 0,
                2, 4, 6,
                1, 4, 0,
                4, 1, 5,
                6, 5, 7,
                5, 6, 4,
                3, 6, 7,
                6, 3, 2,
                5, 3, 7,
                3, 5, 1;

            bodySettings.at( "Earth" )->gravityFieldSettings = polyhedronGravitySettings(
                celestial_body_constants::EARTH_GRAVITATIONAL_PARAMETER, verticesCoordinates,
                verticesDefiningEachFacet, "IAU_Earth");
            bodySettings.at( "Moon" )->gravityFieldSettings = polyhedronGravitySettings(
                celestial_body_constants::MOON_GRAVITATIONAL_PARAMETER, verticesCoordinates,
                verticesDefiningEachFacet, "IAU_Moon");
        }

        // Create Body objects
        SystemOfBodies bodies = createSystemOfBodies( bodySettings );
        bodies.createEmptyBody( "Asterix" );

        // Define propagator settings variables.
        SelectedAccelerationMap accelerationMap;
        std::vector< std::string > bodiesToPropagate;
        std::vector< std::string > centralBodies;

        bodiesToPropagate.push_back( "Asterix" );
        centralBodies.push_back( "Earth" );

        // Define propagation settings.
        std::map< std::string, std::vector< std::shared_ptr< AccelerationSettings > > > accelerationsOfAsterix;
        if ( gravityModelsId == 0 )
        {
            accelerationsOfAsterix[ "Earth" ].push_back(
                    std::make_shared< SphericalHarmonicAccelerationSettings >( 6, 6 ) );
            accelerationsOfAsterix[ "Moon" ].push_back(
                    std::make_shared< SphericalHarmonicAccelerationSettings >( 2, 2 ) );
        }
        else
        {
            accelerationsOfAsterix[ "Earth" ].push_back( polyhedronAcceleration( ) );
            accelerationsOfAsterix[ "Moon" ].push_back( polyhedronAcceleration( ) );
        }
        accelerationMap[ "Asterix" ] = accelerationsOfAsterix;

        // Create acceleration models and propagation settings.
        basic_astrodynamics::AccelerationMap accelerationModelMap = createAccelerationModelsMap(
                bodies, accelerationMap, bodiesToPropagate, centralBodies );

        // Set Keplerian elements for Asterix.
        Eigen::Vector6d asterixInitialStateInKeplerianElements;
        asterixInitialStateInKeplerianElements( semiMajorAxisIndex ) = 7500.0E3;
        asterixInitialStateInKeplerianElements( eccentricityIndex ) = 0.1;
        asterixInitialStateInKeplerianElements( inclinationIndex ) = convertDegreesToRadians( 85.3 );
        asterixInitialStateInKeplerianElements( argumentOfPeriapsisIndex )
                = convertDegreesToRadians( 235.7 );
        asterixInitialStateInKeplerianElements( longitudeOfAscendingNodeIndex )
                = convertDegreesToRadians( 23.4 );
        asterixInitialStateInKeplerianElements( trueAnomalyIndex ) = convertDegreesToRadians( 139.87 );

        // Convert Asterix state from Keplerian elements to Cartesian elements.
        double earthGravitationalParameter = bodies.at(
                "Earth" )->getGravityFieldModel( )->getGravitationalParameter( );
        Eigen::VectorXd systemInitialState = convertKeplerianToCartesianElements(
                asterixInitialStateInKeplerianElements,
                earthGravitationalParameter );

        double simulationEndEpoch = 10.0;
        std::shared_ptr< TranslationalStatePropagatorSettings< double > > propagatorSettings =
                std::make_shared< TranslationalStatePropagatorSettings< double > >
                        ( centralBodies, accelerationModelMap, bodiesToPropagate, systemInitialState,
                          simulationEndEpoch, cowell );

        std::vector< std::shared_ptr< SingleDependentVariableSaveSettings > > dependentVariables;

        dependentVariables.push_back(
                std::make_shared< SingleDependentVariableSaveSettings >(
                        gravity_field_potential_dependent_variable, "Asterix", "Earth" ) );
        dependentVariables.push_back(
                std::make_shared< SingleDependentVariableSaveSettings >(
                        gravity_field_potential_dependent_variable, "Asterix", "Moon" ) );
        dependentVariables.push_back(
                std::make_shared< SingleDependentVariableSaveSettings >(
                        body_fixed_relative_cartesian_position, "Asterix", "Earth" ) );
        dependentVariables.push_back(
                std::make_shared< SingleDependentVariableSaveSettings >(
                        body_fixed_relative_cartesian_position, "Asterix", "Moon" ) );
//        dependentVariables.push_back(
//                std::make_shared< SingleDependentVariableSaveSettings >(
//                        gravity_field_laplacian_of_potential_dependent_variable, "Asterix", "Earth" ) );
        if ( gravityModelsId == 1 )
        {
            dependentVariables.push_back(
                std::make_shared< SingleDependentVariableSaveSettings >(
                        gravity_field_laplacian_of_potential_dependent_variable, "Asterix", "Earth" ) );
            dependentVariables.push_back(
                    std::make_shared< SingleDependentVariableSaveSettings >(
                            gravity_field_laplacian_of_potential_dependent_variable, "Asterix", "Moon" ) );
        }

        addDepedentVariableSettings< double >( dependentVariables, propagatorSettings );

        // Create numerical integrator.
        double simulationStartEpoch = 0.0;
        const double fixedStepSize = 10.0;
        std::shared_ptr< IntegratorSettings< > > integratorSettings =
                std::make_shared< IntegratorSettings< > >
                        ( rungeKutta4, simulationStartEpoch, fixedStepSize );

        // Create simulation object and propagate dynamics.
        SingleArcDynamicsSimulator< > dynamicsSimulator(
                bodies, integratorSettings, propagatorSettings );

        std::map< double, Eigen::VectorXd > integrationResult = dynamicsSimulator.getEquationsOfMotionNumericalSolution( );
        std::map< double, Eigen::VectorXd > depdendentVariableResult = dynamicsSimulator.getDependentVariableHistory( );

        // Get gravity models
        std::shared_ptr< gravitation::GravityFieldModel > earthGravityModel =
                bodies.at( "Earth" )->getGravityFieldModel( );
        std::shared_ptr< gravitation::GravityFieldModel > moonGravityModel =
                bodies.at( "Moon" )->getGravityFieldModel( );

        for ( std::map< double, Eigen::VectorXd >::iterator variableIterator = depdendentVariableResult.begin( );
              variableIterator != depdendentVariableResult.end( ); variableIterator++ )
        {
            double earthGravitationalPotential = variableIterator->second( 0 );
            double moonGravitationalPotential = variableIterator->second( 1 );
            Eigen::Vector3d earthBodyFixedCartesianPosition = variableIterator->second.segment( 2, 3 );
            Eigen::Vector3d moonBodyFixedCartesianPosition = variableIterator->second.segment( 5, 3 );

            // Spherical harmonics
            if ( gravityModelsId == 0 )
            {
                // Check central body gravitational potential - not sure why the tolerance needs to be so large
                BOOST_CHECK_CLOSE_FRACTION(
                        earthGravitationalPotential,
                        earthGravityModel->getGravitationalPotential( earthBodyFixedCartesianPosition ),
                        1e-7 );

                // Check 3rd body gravitational potential - not sure why the tolerance needs to be so large
                BOOST_CHECK_CLOSE_FRACTION(
                        moonGravitationalPotential,
                        moonGravityModel->getGravitationalPotential( moonBodyFixedCartesianPosition ),
                        1e-11 );
            }
            // Polyhedron
            else
            {
                // Check central body gravitational potential
                BOOST_CHECK_CLOSE_FRACTION(
                        earthGravitationalPotential,
                        earthGravityModel->getGravitationalPotential( earthBodyFixedCartesianPosition ),
                        1e-15 );

                // Check 3rd body gravitational potential
                BOOST_CHECK_CLOSE_FRACTION(
                        moonGravitationalPotential,
                        moonGravityModel->getGravitationalPotential( moonBodyFixedCartesianPosition ),
                        1e-15 );

                double earthGravitationalLaplacianOfPotential = variableIterator->second( 8 );
                double moonGravitationalLaplacianOfPotential = variableIterator->second( 9 );

                // Check central body gravitational potential: adding 1 because value is very close to 0
                BOOST_CHECK_CLOSE_FRACTION(
                        earthGravitationalLaplacianOfPotential + 1,
                        earthGravityModel->getLaplacianOfPotential( earthBodyFixedCartesianPosition ) + 1,
                        1e-15 );

                // Check 3rd body gravitational potential: adding 1 because value is very close to 0
                BOOST_CHECK_CLOSE_FRACTION(
                        moonGravitationalLaplacianOfPotential + 1,
                        moonGravityModel->getLaplacianOfPotential( moonBodyFixedCartesianPosition ) + 1,
                        1e-15 );
            }
        }
    }
}

BOOST_AUTO_TEST_SUITE_END( )

}

}<|MERGE_RESOLUTION|>--- conflicted
+++ resolved
@@ -304,13 +304,12 @@
                         std::make_shared< SingleDependentVariableSaveSettings >(
                             rsw_to_inertial_frame_rotation_dependent_variable,  "Apollo", "Earth" ) );
             dependentVariablesToAdd.push_back(
-<<<<<<< HEAD
                         std::make_shared< CustomDependentVariableSaveSettings >(
                             std::bind( &customDependentVariable1, bodies ), 3 ) );
             dependentVariablesToAdd.push_back(
                         std::make_shared< CustomDependentVariableSaveSettings >(
                             std::bind( &customDependentVariable2, bodies ), 1 ) );
-=======
+            dependentVariablesToAdd.push_back(
                         std::make_shared< SingleDependentVariableSaveSettings >(
                             gravity_field_potential_dependent_variable,  "Apollo", "Earth" ) );
             dependentVariablesToAdd.push_back(
@@ -319,7 +318,6 @@
             dependentVariablesToAdd.push_back(
                         std::make_shared< SingleDependentVariableSaveSettings >(
                             body_fixed_relative_cartesian_position,  "Apollo", "Moon" ) );
->>>>>>> b0536f1e
 
             addDepedentVariableSettings< double >( dependentVariablesToAdd, propagatorSettings );
 
@@ -406,9 +404,9 @@
                 Eigen::Vector3d customVariable1 = currentDependentVariables.segment( 69, 3 );
                 Eigen::Vector3d customVariable2 = currentDependentVariables.segment( 72, 1 );
 
-                double earthGravitationalPotential = variableIterator->second( 69 );
-                double moonGravitationalPotential = variableIterator->second( 70 );
-                Eigen::Vector3d moonBodyFixedCartesianPosition = variableIterator->second.segment( 71, 3 );
+                double earthGravitationalPotential = variableIterator->second( 73 );
+                double moonGravitationalPotential = variableIterator->second( 74 );
+                Eigen::Vector3d moonBodyFixedCartesianPosition = variableIterator->second.segment( 75, 3 );
 
                 currentStateDerivative = dynamicsSimulator.getDynamicsStateDerivative( )->computeStateDerivative(
                             variableIterator->first, rawNumericalSolution.at( variableIterator->first ) );
