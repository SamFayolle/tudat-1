--- conflicted
+++ resolved
@@ -165,12 +165,7 @@
                     convertKeplerianToUnifiedStateModelExponentialMapElements( keplerianElements,
                                                                  centralBodyGravitationalParameter );
         }
-<<<<<<< HEAD
         catch( std::runtime_error const& )
-
-=======
-        catch( std::runtime_error& )
->>>>>>> 075aed6c
         {
             isExceptionFound = true;
         }
@@ -195,12 +190,7 @@
                     convertKeplerianToUnifiedStateModelExponentialMapElements( keplerianElements,
                                                                  centralBodyGravitationalParameter );
         }
-<<<<<<< HEAD
         catch( std::runtime_error const& )
-
-=======
-        catch( std::runtime_error& )
->>>>>>> 075aed6c
         {
             isExceptionFound = true;
         }
@@ -434,12 +424,7 @@
                                                                  centralBodyGravitationalParameter ),
                         centralBodyGravitationalParameter );
         }
-<<<<<<< HEAD
         catch( std::runtime_error const& )
-
-=======
-        catch( std::runtime_error& )
->>>>>>> 075aed6c
         {
             isExceptionFound = true;
         }
