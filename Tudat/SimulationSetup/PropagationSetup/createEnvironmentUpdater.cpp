/*    Copyright (c) 2010-2017, Delft University of Technology
 *    All rigths reserved
 *
 *    This file is part of the Tudat. Redistribution and use in source and
 *    binary forms, with or without modification, are permitted exclusively
 *    under the terms of the Modified BSD license. You should have received
 *    a copy of the license with this file. If not, please or visit:
 *    http://tudat.tudelft.nl/LICENSE.
 */

#include "Tudat/Astrodynamics/BasicAstrodynamics/accelerationModelTypes.h"
#include "Tudat/Astrodynamics/BasicAstrodynamics/torqueModelTypes.h"
#include "Tudat/SimulationSetup/PropagationSetup/createEnvironmentUpdater.h"

namespace tudat
{

namespace propagators
{

//! Function to check whether the requested environment updates are
//! possible with the existing environment.
void checkValidityOfRequiredEnvironmentUpdates(
        const std::map< propagators::EnvironmentModelsToUpdate, std::vector< std::string > >&
        requestedUpdates, const simulation_setup::NamedBodyMap& bodyMap )
{
    using namespace propagators;

    // Iterate over all environment update types.
    for( std::map< propagators::EnvironmentModelsToUpdate,
             std::vector< std::string > >::const_iterator
         updateIterator = requestedUpdates.begin( );
         updateIterator != requestedUpdates.end( ); updateIterator++ )
    {
        // Iterate over all updated bodies.
        for( unsigned int i = 0; i < updateIterator->second.size( ); i++ )
        {
            // Ignore global required updates.
            if( updateIterator->second.at( i ) != "" )
            {
                // Check if body exists.
                if( bodyMap.count( updateIterator->second.at( i ) ) == 0 )
                {
                    throw std::runtime_error(
                        "Error when making environment model update settings, could not find body "
                        + boost::lexical_cast< std::string>( updateIterator->second.at( i ) ) );
                }

                // Check if requested environment model exists.
                switch( updateIterator->first )
                {
                case body_transational_state_update:
                {
                    if( bodyMap.at( updateIterator->second.at( i ) )->getEphemeris( ) == NULL )
                    {
                        throw std::runtime_error(
                            "Error when making environment model update settings, could not find ephemeris of body "
                            + boost::lexical_cast< std::string>( updateIterator->second.at( i ) ) );
                    }
                    break;
                }
                case body_rotational_state_update:
                {
                    if( ( bodyMap.at( updateIterator->second.at( i ) )->
                        getRotationalEphemeris( ) == NULL ) &&
                            ( bodyMap.at( updateIterator->second.at( i ) )->getDependentOrientationCalculator( ) == NULL ) )
                    {
                        throw std::runtime_error(
                            "Error when making environment model update settings, could not find rotational ephemeris or dependent orientation calculator of body "
                            + boost::lexical_cast< std::string>( updateIterator->second.at( i ) ) );
                    }
                    break;
                }
                case spherical_harmonic_gravity_field_update:
                {
                    boost::shared_ptr< gravitation::SphericalHarmonicsGravityField >
                        gravityFieldModel =
                            boost::dynamic_pointer_cast< gravitation::SphericalHarmonicsGravityField >(
                                bodyMap.at( updateIterator->second.at( i ) )->getGravityFieldModel( ) );
                    if( gravityFieldModel == NULL )
                    {
                        throw std::runtime_error(
                            "Error when making environment model update settings, could not find spherical harmonic gravity field of body "
                            + boost::lexical_cast< std::string>( updateIterator->second.at( i ) ) );
                    }
                    break;
                }
                case vehicle_flight_conditions_update:
                {
                    boost::shared_ptr< aerodynamics::FlightConditions > flightConditions = bodyMap.at(
                                updateIterator->second.at( i ) )->getFlightConditions( );
                    if( flightConditions == NULL )
                    {
                        throw std::runtime_error(
                            "Error when making environment model update settings, could not find flight conditions of body "
                            + boost::lexical_cast< std::string>( updateIterator->second.at( i ) ) );
                    }
                    break;
                }
                case radiation_pressure_interface_update:
                {
                    std::map< std::string, boost::shared_ptr< electro_magnetism::RadiationPressureInterface > >
                            radiationPressureInterfaces = bodyMap.at(
                                updateIterator->second.at( i ) )->getRadiationPressureInterfaces( );
                    if( radiationPressureInterfaces.size( ) == 0 )
                    {
                        throw std::runtime_error(
                            "Error when making environment model update settings, could not find radiation pressure interface of body "
                            + boost::lexical_cast< std::string>( updateIterator->second.at( i ) ) );
                    }
                    break;
                }
                case body_mass_update:
                    if( bodyMap.at( updateIterator->second.at( i ) )->getBodyMassFunction( ) == NULL )
                    {
                        throw std::runtime_error(
                            "Error when making environment model update settings, no body mass function of body "
                            + boost::lexical_cast< std::string>( updateIterator->second.at( i ) ) );
                    }

                    break;
                }
            }
        }
    }
}


//! Get list of required environment model update settings from torque models.
std::map< propagators::EnvironmentModelsToUpdate, std::vector< std::string > >
createRotationalEquationsOfMotionEnvironmentUpdaterSettings(
        const basic_astrodynamics::TorqueModelMap& torqueModels, const simulation_setup::NamedBodyMap& bodyMap )
{
    using namespace basic_astrodynamics;

    std::map< propagators::EnvironmentModelsToUpdate, std::vector< std::string > > environmentModelsToUpdate;
    std::map< propagators::EnvironmentModelsToUpdate, std::vector< std::string > > singleTorqueUpdateNeeds;

    // Iterate over all bodies on which torques are being exerting
    for( TorqueModelMap::const_iterator acceleratedBodyIterator = torqueModels.begin( );
         acceleratedBodyIterator != torqueModels.end( ); acceleratedBodyIterator++ )
    {
        // Iterate over all bodies exerting on current body
        for( SingleBodyTorqueModelMap::const_iterator torqueModelIterator = acceleratedBodyIterator->second.begin( );
             torqueModelIterator != acceleratedBodyIterator->second.end( ); torqueModelIterator++ )
        {
            singleTorqueUpdateNeeds.clear( );
            for( unsigned int i = 0; i < torqueModelIterator->second.size( ); i++ )
            {
                AvailableTorque currentTorqueModelType =
                        getTorqueModelType( torqueModelIterator->second.at( i ) );

                switch( currentTorqueModelType )
                {
                case second_order_gravitational_torque:
                    break;
                case aerodynamic_torque:
                    singleTorqueUpdateNeeds[ body_rotational_state_update ].push_back(
                                torqueModelIterator->first );
                    singleTorqueUpdateNeeds[ vehicle_flight_conditions_update ].push_back(
                                acceleratedBodyIterator->first );
                    break;
                default:
                    std::cerr<<"Error, update information not found for torque model "<<currentTorqueModelType<<std::endl;
                    break;
                }
            }

            checkValidityOfRequiredEnvironmentUpdates( singleTorqueUpdateNeeds, bodyMap );
            addEnvironmentUpdates( environmentModelsToUpdate, singleTorqueUpdateNeeds );
        }
    }

    return environmentModelsToUpdate;
}


//! Get list of required environment model update settings from translational acceleration models.
std::map< propagators::EnvironmentModelsToUpdate, std::vector< std::string > >
createTranslationalEquationsOfMotionEnvironmentUpdaterSettings(
        const basic_astrodynamics::AccelerationMap& translationalAccelerationModels,
        const simulation_setup::NamedBodyMap& bodyMap )
{
    using namespace basic_astrodynamics;
    using namespace propagators;

    std::map< propagators::EnvironmentModelsToUpdate,
              std::vector< std::string > > environmentModelsToUpdate;
    std::map< propagators::EnvironmentModelsToUpdate,
              std::vector< std::string > > singleAccelerationUpdateNeeds;

    // Iterate over all bodies being accelerated
    for( AccelerationMap::const_iterator acceleratedBodyIterator
             = translationalAccelerationModels.begin( );
         acceleratedBodyIterator != translationalAccelerationModels.end( );
         acceleratedBodyIterator++ )
    {
        // Iterate over all bodies exerting acceleration.
        for( SingleBodyAccelerationMap::const_iterator accelerationModelIterator
                 = acceleratedBodyIterator->second.begin( );
             accelerationModelIterator != acceleratedBodyIterator->second.end( );
             accelerationModelIterator++ )
        {
            singleAccelerationUpdateNeeds.clear( );
            for( unsigned int i = 0; i < accelerationModelIterator->second.size( ); i++ )
            {
                AvailableAcceleration currentAccelerationModelType =
                        getAccelerationModelType( accelerationModelIterator->second.at( i ) );

                // Add translational state of both bodies to update list for current acceleration model.
                if( translationalAccelerationModels.count( accelerationModelIterator->first ) == 0 )
                {
                    singleAccelerationUpdateNeeds[ body_transational_state_update ].push_back(
                                accelerationModelIterator->first );
                }

                // Check acceleration model type and change environment update list accordingly.
                switch( currentAccelerationModelType )
                {
                case central_gravity:
                    break;
                case third_body_central_gravity:
                {
                    boost::shared_ptr< gravitation::ThirdBodyCentralGravityAcceleration >
                        thirdBodyAcceleration = boost::dynamic_pointer_cast<
                      gravitation::ThirdBodyCentralGravityAcceleration >(
                                accelerationModelIterator->second.at( i ) );
                    if( thirdBodyAcceleration != NULL && translationalAccelerationModels.count(
                                thirdBodyAcceleration->getCentralBodyName( ) ) == 0 )
                    {
                        if( translationalAccelerationModels.count( thirdBodyAcceleration->getCentralBodyName( ) ) == 0 )
                        {
                            singleAccelerationUpdateNeeds[ body_transational_state_update ].push_back(
                                        thirdBodyAcceleration->getCentralBodyName( ) );
                        }
                    }
                    else if( thirdBodyAcceleration == NULL )
                    {
                        throw std::runtime_error(
                                    std::string( "Error, incompatible input (ThirdBodyCentralGravityAcceleration) to" )
                                    + std::string(  "createTranslationalEquationsOfMotionEnvironmentUpdaterSettings" ) );
                    }
                    break;
                }
                case aerodynamic:
                    singleAccelerationUpdateNeeds[ body_rotational_state_update ].push_back(
                                accelerationModelIterator->first );
                    singleAccelerationUpdateNeeds[ vehicle_flight_conditions_update ].push_back(
                                acceleratedBodyIterator->first );
                    singleAccelerationUpdateNeeds[ body_mass_update ].push_back(
                                acceleratedBodyIterator->first );
                    break;
                case cannon_ball_radiation_pressure:
                    singleAccelerationUpdateNeeds[ radiation_pressure_interface_update ].push_back(
                                acceleratedBodyIterator->first );
                    singleAccelerationUpdateNeeds[ body_mass_update ].push_back(
                                acceleratedBodyIterator->first );
                    break;
                case spherical_harmonic_gravity:
                    singleAccelerationUpdateNeeds[ body_rotational_state_update ].push_back(
                                accelerationModelIterator->first );
                    singleAccelerationUpdateNeeds[ spherical_harmonic_gravity_field_update ].
                        push_back( accelerationModelIterator->first );
                    break;
                case mutual_spherical_harmonic_gravity:
                    singleAccelerationUpdateNeeds[ body_rotational_state_update ].push_back(
                                accelerationModelIterator->first );
                    singleAccelerationUpdateNeeds[ spherical_harmonic_gravity_field_update ].push_back(
                                accelerationModelIterator->first );
                    singleAccelerationUpdateNeeds[ body_rotational_state_update ].push_back(
                                acceleratedBodyIterator->first );
                    singleAccelerationUpdateNeeds[ spherical_harmonic_gravity_field_update ].push_back(
                                acceleratedBodyIterator->first );
                    break;
                case third_body_spherical_harmonic_gravity:
                {
                    singleAccelerationUpdateNeeds[ body_rotational_state_update ].push_back(
                                accelerationModelIterator->first );
                    singleAccelerationUpdateNeeds[ spherical_harmonic_gravity_field_update ].
                        push_back( accelerationModelIterator->first );

                    boost::shared_ptr<
                      gravitation::ThirdBodySphericalHarmonicsGravitationalAccelerationModel >
                            thirdBodyAcceleration = boost::dynamic_pointer_cast<
                            gravitation::ThirdBodySphericalHarmonicsGravitationalAccelerationModel >(
                                accelerationModelIterator->second.at( i ) );;
                    if( thirdBodyAcceleration != NULL && translationalAccelerationModels.count(
                                thirdBodyAcceleration->getCentralBodyName( ) ) == 0  )
                    {
                        singleAccelerationUpdateNeeds[ body_transational_state_update ].push_back(
                                    thirdBodyAcceleration->getCentralBodyName( ) );
                    }
                    else if( thirdBodyAcceleration == NULL )
                    {
                        throw std::runtime_error(
                            std::string( "Error, incompatible input (ThirdBodySphericalHarmonicsGravitational" )
                            + std::string( "AccelerationModel) to createTranslationalEquationsOfMotion ")
                            + std::string( "EnvironmentUpdaterSettings" ) );
                    }
                    break;
                }
                case third_body_mutual_spherical_harmonic_gravity:
                {
                    singleAccelerationUpdateNeeds[ body_rotational_state_update ].push_back(
                                accelerationModelIterator->first );
                    singleAccelerationUpdateNeeds[ spherical_harmonic_gravity_field_update ].push_back(
                                accelerationModelIterator->first );
                    singleAccelerationUpdateNeeds[ body_rotational_state_update ].push_back(
                                acceleratedBodyIterator->first );
                    singleAccelerationUpdateNeeds[ spherical_harmonic_gravity_field_update ].push_back(
                                acceleratedBodyIterator->first );

                    boost::shared_ptr< gravitation::ThirdBodyMutualSphericalHarmonicsGravitationalAccelerationModel >
                            thirdBodyAcceleration = boost::dynamic_pointer_cast<
                            gravitation::ThirdBodyMutualSphericalHarmonicsGravitationalAccelerationModel >(
                                accelerationModelIterator->second.at( i ) );
                    if( thirdBodyAcceleration != NULL && translationalAccelerationModels.count(
                                thirdBodyAcceleration->getCentralBodyName( ) ) == 0  )
                    {
                        singleAccelerationUpdateNeeds[ body_transational_state_update ].push_back(
                                    thirdBodyAcceleration->getCentralBodyName( ) );
                        singleAccelerationUpdateNeeds[ body_rotational_state_update ].push_back(
                                    thirdBodyAcceleration->getCentralBodyName( ) );
                        singleAccelerationUpdateNeeds[ spherical_harmonic_gravity_field_update ].push_back(
                                    thirdBodyAcceleration->getCentralBodyName( ) );
                    }
                    else if( thirdBodyAcceleration == NULL )
                    {
                        throw std::runtime_error(
                                    std::string( "Error, incompatible input (ThirdBodyMutualSphericalHarmonicsGravitational" ) +
                                    std::string( "AccelerationModel) to createTranslationalEquationsOfMotion ") +
                                    std::string( "EnvironmentUpdaterSettings" ) );
                    }
                    break;
                }
                case thrust_acceleration:
                {
                    std::map< propagators::EnvironmentModelsToUpdate, std::vector< std::string > > thrustModelUpdates =
                            boost::dynamic_pointer_cast< propulsion::ThrustAcceleration >(
                                accelerationModelIterator->second.at( i ) )->getRequiredModelUpdates( );
                    addEnvironmentUpdates( singleAccelerationUpdateNeeds, thrustModelUpdates );

                    singleAccelerationUpdateNeeds[ body_mass_update ].push_back(
                                acceleratedBodyIterator->first );

                    break;
                }
                case relativistic_correction_acceleration:
                {
                    boost::shared_ptr< relativity::RelativisticAccelerationCorrection >
                            accelerationCorrection = boost::dynamic_pointer_cast< relativity::RelativisticAccelerationCorrection >(
                                accelerationModelIterator->second.at( i ) );
                    if( accelerationCorrection->getCalculateDeSitterCorrection( ) )
                    {
                        std::string primaryBody = accelerationCorrection->getPrimaryBodyName( );
                        if( translationalAccelerationModels.count(primaryBody ) == 0 )
                        {
                            singleAccelerationUpdateNeeds[ body_transational_state_update ].push_back(
                                        primaryBody );
                        }
                    }
                    break;
                }
<<<<<<< HEAD
=======
                case empirical_acceleration:
                    break;
>>>>>>> 7b3883a9
                default:
                    throw std::runtime_error( std::string( "Error when setting acceleration model update needs, model type not recognized: " ) +
                                              boost::lexical_cast< std::string >( currentAccelerationModelType ) );
                    break;
                }

            }

            // Check whether requested updates are possible.
            checkValidityOfRequiredEnvironmentUpdates( singleAccelerationUpdateNeeds, bodyMap );

            // Add requested updates of current acceleration model to
            // full list of environment updates.
            addEnvironmentUpdates( environmentModelsToUpdate, singleAccelerationUpdateNeeds );
        }
    }

    return environmentModelsToUpdate;
}

//! Get list of required environment model update settings from mass rate models.
std::map< propagators::EnvironmentModelsToUpdate, std::vector< std::string > >
createMassPropagationEnvironmentUpdaterSettings(
        const std::map< std::string, std::vector< boost::shared_ptr< basic_astrodynamics::MassRateModel > > > massRateModels,
        const simulation_setup::NamedBodyMap& bodyMap )
{
    using namespace basic_astrodynamics;
    using namespace propagators;

    std::map< propagators::EnvironmentModelsToUpdate,
              std::vector< std::string > > environmentModelsToUpdate;
    std::map< propagators::EnvironmentModelsToUpdate,
              std::vector< std::string > > singleRateModelUpdateNeeds;

    // Iterate over all bodies with mass rate model.
    for( std::map< std::string, std::vector< boost::shared_ptr< MassRateModel > > >::const_iterator massRateModelIterator =
         massRateModels.begin( ); massRateModelIterator != massRateModels.end( ); massRateModelIterator++ )
    {
        for( unsigned int i = 0; i < massRateModelIterator->second.size( ); i++ )
        {
            singleRateModelUpdateNeeds.clear( );

            // Identify mass rate type and set required environment update settings.
            AvailableMassRateModels currentAccelerationModelType =
                    getMassRateModelType( massRateModelIterator->second.at( i ) );
            switch( currentAccelerationModelType )
            {
            case custom_mass_rate_model:
                break;
            case from_thrust_mass_rate_model:
                break;
            default:
                throw std::runtime_error( std::string( "Error when setting mass rate model update needs, model type not recognized: " ) +
                                          boost::lexical_cast< std::string >( currentAccelerationModelType ) );

            }

            // Check whether requested updates are possible.
            checkValidityOfRequiredEnvironmentUpdates( singleRateModelUpdateNeeds, bodyMap );

            // Add requested updates of current acceleration model to
            // full list of environment updates.
            addEnvironmentUpdates( environmentModelsToUpdate, singleRateModelUpdateNeeds );
        }
    }

    return environmentModelsToUpdate;

}

//! Function to create 'brute-force' update settings, in which each environment model is updated.
std::map< propagators::EnvironmentModelsToUpdate,
std::vector< std::string > > createFullEnvironmentUpdaterSettings(
        const simulation_setup::NamedBodyMap& bodyMap )
{
    using namespace basic_astrodynamics;
    using namespace electro_magnetism;
    using namespace gravitation;
    using namespace propagators;

    std::map< propagators::EnvironmentModelsToUpdate,
              std::vector< std::string > > environmentModelsToUpdate;
    std::map< propagators::EnvironmentModelsToUpdate,
              std::vector< std::string > > singleAccelerationUpdateNeeds;

    // Iterate over all bodies.
    for( simulation_setup::NamedBodyMap::const_iterator
         bodyIterator = bodyMap.begin( ); bodyIterator != bodyMap.end( ); bodyIterator++ )
    {
        singleAccelerationUpdateNeeds.clear( );

        // Check if current body is a vehicle.

        // Check if current body has flight conditions set.
        if( bodyIterator->second ->getFlightConditions( ) != NULL )
        {
            // If vehicle has flight conditions, add flight conditions update function to update list.
            singleAccelerationUpdateNeeds[ vehicle_flight_conditions_update ].
                push_back( bodyIterator->first );
        }

        // Get body radiation pressure interface(s) (one per source)
        std::map< std::string,
                  boost::shared_ptr< RadiationPressureInterface > > radiationPressureInterfaces
               = bodyIterator->second->getRadiationPressureInterfaces( );

        // Add each interface update function to update list.
        for( std::map< std::string, boost::shared_ptr< RadiationPressureInterface > >::iterator
             iterator = radiationPressureInterfaces.begin( );
             iterator != radiationPressureInterfaces.end( ); iterator++ )
        {
            singleAccelerationUpdateNeeds[ radiation_pressure_interface_update ].
                    push_back( bodyIterator->first );
        }

        // If body has rotation model, update rotational state in each time step.;
        if( ( bodyIterator->second->getRotationalEphemeris( ) != NULL ) ||
                ( bodyIterator->second->getDependentOrientationCalculator( ) != NULL ) )
        {
            singleAccelerationUpdateNeeds[ body_rotational_state_update ].
                push_back( bodyIterator->first );
        }


        boost::shared_ptr< TimeDependentSphericalHarmonicsGravityField > gravityField =
                boost::dynamic_pointer_cast< TimeDependentSphericalHarmonicsGravityField >
                ( bodyIterator->second->getGravityFieldModel( ) );
        if( gravityField != NULL )
        {
            singleAccelerationUpdateNeeds[ spherical_harmonic_gravity_field_update ].
                push_back( bodyIterator->first );
        }

        singleAccelerationUpdateNeeds[ body_mass_update ].push_back( bodyIterator->first );

        // Check whether requested updates are possible.
        checkValidityOfRequiredEnvironmentUpdates( singleAccelerationUpdateNeeds, bodyMap );

        // Add requested updates of current acceleration model to full list of environment updates.
        addEnvironmentUpdates( environmentModelsToUpdate, singleAccelerationUpdateNeeds );
    }
    return environmentModelsToUpdate;
}

} // namespace propagators

} // namespace tudat<|MERGE_RESOLUTION|>--- conflicted
+++ resolved
@@ -361,11 +361,8 @@
                     }
                     break;
                 }
-<<<<<<< HEAD
-=======
                 case empirical_acceleration:
                     break;
->>>>>>> 7b3883a9
                 default:
                     throw std::runtime_error( std::string( "Error when setting acceleration model update needs, model type not recognized: " ) +
                                               boost::lexical_cast< std::string >( currentAccelerationModelType ) );
