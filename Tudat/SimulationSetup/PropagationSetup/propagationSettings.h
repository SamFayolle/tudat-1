/*    Copyright (c) 2010-2018, Delft University of Technology
 *    All rigths reserved
 *
 *    This file is part of the Tudat. Redistribution and use in source and
 *    binary forms, with or without modification, are permitted exclusively
 *    under the terms of the Modified BSD license. You should have received
 *    a copy of the license with this file. If not, please or visit:
 *    http://tudat.tudelft.nl/LICENSE.
 */

#ifndef TUDAT_PROPAGATIONSETTINGS_H
#define TUDAT_PROPAGATIONSETTINGS_H

#include <vector>
#include <string>
#include <map>
#include <iostream>
#include <unordered_map>

#include <boost/make_shared.hpp>
#include <Eigen/Core>

#include "Tudat/Astrodynamics/BasicAstrodynamics/accelerationModelTypes.h"
#include "Tudat/Astrodynamics/BasicAstrodynamics/accelerationModel.h"
#include "Tudat/Astrodynamics/BasicAstrodynamics/timeConversions.h"
#include "Tudat/Astrodynamics/BasicAstrodynamics/torqueModel.h"
#include "Tudat/Astrodynamics/BasicAstrodynamics/massRateModel.h"
#include "Tudat/Astrodynamics/Propagators/singleStateTypeDerivative.h"
#include "Tudat/Astrodynamics/Propagators/nBodyStateDerivative.h"
#include "Tudat/SimulationSetup/PropagationSetup/propagationOutputSettings.h"
#include "Tudat/SimulationSetup/PropagationSetup/propagationTerminationSettings.h"
#include "Tudat/SimulationSetup/PropagationSetup/createAccelerationModels.h"
#include "Tudat/SimulationSetup/PropagationSetup/createTorqueModel.h"
#include "Tudat/SimulationSetup/PropagationSetup/createMassRateModels.h"

namespace tudat
{

namespace propagators
{

//! Base class for defining propagation settings, derived classes split into settings for single- and multi-arc dynamics
template< typename StateScalarType = double >
class PropagatorSettings
{

public:
    //! Constructor
    /*!
     * Constructor
     * \param initialBodyStates Initial state used as input for numerical integration
     * \param isMultiArc Boolean denoting whether the propagation settings are multi-arc (if true) or single arc (if false).
     */
    PropagatorSettings( const Eigen::Matrix< StateScalarType, Eigen::Dynamic, 1 > initialBodyStates,
                        const bool isMultiArc ):
        initialStates_( initialBodyStates ), stateSize_( initialBodyStates.rows( ) ), isMultiArc_( isMultiArc ){ }

    //! Destructor
    virtual ~PropagatorSettings( ){ }

    //! Function to retrieve the initial state used as input for numerical integration
    /*!
     * Function to retrieve the initial state used as input for numerical integration
     * \return Initial state used as input for numerical integration
     */
    virtual Eigen::Matrix< StateScalarType, Eigen::Dynamic, 1 > getInitialStates( )
    {
        return initialStates_;
    }

    //! Function to reset the initial state used as input for numerical integration
    /*!
     * Function to reset the initial state used as input for numerical integration
     * \param initialBodyStates New initial state used as input for numerical integration
     */
    virtual void resetInitialStates( const Eigen::Matrix< StateScalarType, Eigen::Dynamic, 1 >& initialBodyStates )
    {
        initialStates_ = initialBodyStates;
        stateSize_ = initialStates_.rows( );
    }

    //! Get total size of the propagated state.
    /*!
     * Get total size of the propagated state.
     * \return Total size of the propagated state.
     */
    int getStateSize( )
    {
        return stateSize_;
    }

    //! Function to get boolean denoting whether the propagation settings are multi-arc (if true) or single arc (if false).
    /*!
     *  Function to get boolean denoting whether the propagation settings are multi-arc (if true) or single arc (if false).
     *  \return Boolean denoting whether the propagation settings are multi-arc (if true) or single arc (if false).
     */
    bool getIsMultiArc( )
    {
        return isMultiArc_;
    }

    //! Function to create the integrated state models (e.g. acceleration/torque/mass-rate models).
    /*!
     * Function to create the integrated state models (e.g. acceleration/torque/mass-rate models).
     *
     * Derived classes must provide an implementation for this method. This function will use the provided
     * body map and the member containing the acceleration/torque/mass-rate settings to create the
     * actual models and assign them to the corresponding model map members.
     *
     * The implementation for MultiArc and MultiType (hybrid state) propagations will call the
     * `resetIntegratedStateModels` method of each of the fundamental propagators that they contain.
     *
     * \param bodyMap Map of bodies in the propagation, with keys the names of the bodies.
     */
    virtual void resetIntegratedStateModels( const simulation_setup::NamedBodyMap& bodyMap ) = 0;


protected:

    //!  Initial state used as input for numerical integration
    Eigen::Matrix< StateScalarType, Eigen::Dynamic, 1 > initialStates_;

    //! Total size of the propagated state.
    int stateSize_;

    //! Boolean denoting whether the propagation settings are multi-arc (if true) or single arc (if false).
    bool isMultiArc_;
};


//! Base class for defining setting of a propagator for single-arc dynamics
/*!
 *  Base class for defining setting of a propagator for single-arc dynamics. This class is non-functional, and each state type
 *  requires its own derived class (which may have multiple derived classes of its own).
 */
template< typename StateScalarType = double >
class SingleArcPropagatorSettings: public PropagatorSettings< StateScalarType >
{
public:

    //! Constructor
    /*!
     * Constructor
     * \param stateType Type of state being propagated
     * \param initialBodyStates Initial state used as input for numerical integration
     * \param terminationSettings Settings for creating the object that checks whether the propagation is finished.
     * \param dependentVariablesToSave Settings for the dependent variables that are to be saved during propagation
     * (default none).
     * \param printInterval Variable indicating how often (once per printInterval_ seconds or propagation independenty
     * variable) the current state and time are to be printed to console (default never).
     */
    SingleArcPropagatorSettings( const IntegratedStateType stateType,
                                 const Eigen::Matrix< StateScalarType, Eigen::Dynamic, 1 > initialBodyStates,
                                 const std::shared_ptr< PropagationTerminationSettings > terminationSettings,
                                 const std::shared_ptr< DependentVariableSaveSettings > dependentVariablesToSave =
            std::shared_ptr< DependentVariableSaveSettings >( ),
                                 const double printInterval = TUDAT_NAN ):
        PropagatorSettings< StateScalarType >( initialBodyStates, false ),
        stateType_( stateType ),
        terminationSettings_( terminationSettings ), dependentVariablesToSave_( dependentVariablesToSave ),
        printInterval_( printInterval){ }

    //! Virtual destructor.
    virtual ~SingleArcPropagatorSettings( ){ }


    //!Type of state being propagated
    IntegratedStateType getStateType( )
    {
        return stateType_;
    }

    //! Function to retrieve settings for creating the object that checks whether the propagation is finished.
    /*!
     * Function to retrieve settings for creating the object that checks whether the propagation is finished.
     * \return Settings for creating the object that checks whether the propagation is finished.
     */
    std::shared_ptr< PropagationTerminationSettings > getTerminationSettings( )
    {
        return terminationSettings_;
    }

    //! Function to reset settings for creating the object that checks whether the propagation is finished.
    /*!
     * Function to reset settings for creating the object that checks whether the propagation is finished.
     * \param terminationSettings New settings for creating the object that checks whether the propagation is finished.
     */
    void resetTerminationSettings( const std::shared_ptr< PropagationTerminationSettings > terminationSettings )
    {
        terminationSettings_ = terminationSettings;
    }

    //! Function to retrieve settings for the dependent variables that are to be saved during propagation (default none).
    /*!
     * Function to retrieve settings for the dependent variables that are to be saved during propagation (default none).
     * \return Settings for the dependent variables that are to be saved during propagation (default none).
     */
    std::shared_ptr< DependentVariableSaveSettings > getDependentVariablesToSave( )
    {
        return dependentVariablesToSave_;
    }

    //! Function to reset settings for the dependent variables that are to be saved during propagation
    /*!
     * Function to reset settings for the dependent variables that are to be saved during propagation.
     * \param dependentVariablesToSave Settings for the dependent variables that are to be saved during propagation.
     */
    void resetDependentVariablesToSave(
            const std::shared_ptr< DependentVariableSaveSettings >& dependentVariablesToSave )
    {
        dependentVariablesToSave_ = dependentVariablesToSave;
    }

    //! Function to retrieve how often the current state and time are to be printed to console
    /*!
     * Function to retrieve how often the current state and time are to be printed to console
     * \return Time intercal with which the current state and time are to be printed to console (default NaN, meaning never).
     */
    double getPrintInterval( )
    {
        return printInterval_;
    }

    //! Function to modify settings for creating the object that checks whether the propagation is finished.
    /*!
     * Function to modify settings for creating the object that checks whether the propagation is finished.
     * \param terminationSettings new settings for creating the object that checks whether the propagation is finished.
     */
    void setTerminationSettings(
            std::shared_ptr< PropagationTerminationSettings > terminationSettings )
    {
        terminationSettings_ = terminationSettings;
    }



protected:


    //!Type of state being propagated
    IntegratedStateType stateType_;

    //! Settings for creating the object that checks whether the propagation is finished.
    std::shared_ptr< PropagationTerminationSettings > terminationSettings_;

    //! Settings for the dependent variables that are to be saved during propagation (default none).
    std::shared_ptr< DependentVariableSaveSettings > dependentVariablesToSave_;

    //! Variable indicating how often (once per printInterval_ seconds or propagation independenty variable) the
    //! current state and time are to be printed to console (default never).
    double printInterval_;

};

//! Function to get the total size of multi-arc initial state vector
/*!
 *  Function to get the total size of multi-arc initial state vector, e.g. the size of the single-arc initial states, concatenated
 *  into a single vector
 *  \param singleArcPropagatorSettings ist of single-arc propagation settings for which the concatenated initial state size is to
 *  be determined.
 *  \return Total size of multi-arc initial state vector
 */
template< typename StateScalarType = double >
int getConcatenatedStateSize(
        const std::vector< std::shared_ptr< SingleArcPropagatorSettings< StateScalarType > > >& singleArcPropagatorSettings )
{
    int vectorSize = 0;

    for( unsigned int i = 0; i < singleArcPropagatorSettings.size( ); i++ )
    {
        vectorSize += singleArcPropagatorSettings.at( i )->getStateSize( );
    }

    return vectorSize;
}

//! Function to concatenate the initial states for a list of single-arc propagations into a single list
/*!
 *  Function to concatenate the initial states for a list of single-arc propagations into a single list
 *  \param singleArcPropagatorSettings List of single-arc propagation settings for which the initial states are to be
 *  concatenated into a single vector
 *  \return Vector with concatenated initial states from singleArcPropagatorSettings.
 */
template< typename StateScalarType = double >
Eigen::Matrix< StateScalarType, Eigen::Dynamic, 1 > getConcatenatedInitialStates(
        const std::vector< std::shared_ptr< SingleArcPropagatorSettings< StateScalarType > > >& singleArcPropagatorSettings )
{
    // Define size of return vector
    int vectorSize = getConcatenatedStateSize( singleArcPropagatorSettings );
    Eigen::Matrix< StateScalarType, Eigen::Dynamic, 1 > initialStates =
            Eigen::Matrix< StateScalarType, Eigen::Dynamic, 1 >( vectorSize );

    // Retrieve single-arc initial states arc-by-arac
    int currentIndex = 0;
    int currentBlockSize = 0;
    for( unsigned int i = 0; i < singleArcPropagatorSettings.size( ); i++ )
    {
        currentBlockSize = singleArcPropagatorSettings.at( i )->getStateSize( );
        initialStates.segment( currentIndex, currentBlockSize ) = singleArcPropagatorSettings.at( i )->getInitialStates( );
        currentIndex += currentBlockSize;
    }

    return initialStates;
}

//! Class for defining setting of a propagator for multi-arc dynamics
/*!
 *  Base class for defining setting of a propagator for multi-arc dynamics. This class contains single-arc propagator settings
 *  for each arc.
 */
template< typename StateScalarType = double >
class MultiArcPropagatorSettings: public PropagatorSettings< StateScalarType >
{
public:

    //!  Constructor
    /*!
     * Constructor
     * \param singleArcSettings List of propagator settings for each arc in propagation.
     * \param transferInitialStateInformationPerArc Boolean denoting whether the initial state of arc N+1 is to be taken from
     * arc N (for N>0)
     */
    MultiArcPropagatorSettings(
            const std::vector< std::shared_ptr< SingleArcPropagatorSettings< StateScalarType > > >& singleArcSettings,
            const bool transferInitialStateInformationPerArc = 0 ):
        PropagatorSettings< StateScalarType >( getConcatenatedInitialStates( singleArcSettings ), true )
    {
        singleArcSettings_ = singleArcSettings;
        for( unsigned int i = 0; i < singleArcSettings.size( ); i++ )
        {
            // If information is to be transferred between arcs, set arc N>0 initial state as NaN
            if( transferInitialStateInformationPerArc )
            {
                if( i != 0 )
                {
                    singleArcSettings_.at( i )->resetInitialStates(
                                Eigen::Matrix< StateScalarType, Eigen::Dynamic, 1 >::Constant(
                                    singleArcSettings_.at( i )->getStateSize( ), TUDAT_NAN ) );
                }
            }

            initialStateList_.push_back( singleArcSettings_.at( i )->getInitialStates( ) );
        }
        if( transferInitialStateInformationPerArc )
        {
            this->initialStates_ = getConcatenatedInitialStates( singleArcSettings );
        }
    }

    //! Destructor
    virtual ~MultiArcPropagatorSettings( ){ }

    //! Function get the list of propagator settings for each arc in propagation.
    /*!
     * Function get the list of propagator settings for each arc in propagation.
     * \return List of propagator settings for each arc in propagation.
     */
    std::vector< std::shared_ptr< SingleArcPropagatorSettings< StateScalarType > > > getSingleArcSettings( )
    {
        return singleArcSettings_;
    }

    //! Function to retrieve the number of arcs
    /*!
     * Function to retrieve the number of arcs
     * \return Number of arcs
     */
    int getNmberOfArcs( )
    {
        return singleArcSettings_.size( );
    }

    //! Function get the list of initial states for each arc in propagation.
    /*!
     * Function get the list of initial states for each arc in propagation.
     * \return List of initial states for each arc in propagation.
     */
    std::vector< Eigen::Matrix< StateScalarType, Eigen::Dynamic, 1 > > getInitialStateList( )
    {
        return initialStateList_;
    }

    //! Function to create the integrated state models (e.g. acceleration/torque/mass-rate models).
    /*!
     * Function to create the integrated state models (e.g. acceleration/torque/mass-rate models) for
     * each fo the propagators existing in each propagation arc.
     * \param bodyMap Map of bodies in the propagation, with keys the names of the bodies.
     */
    virtual void resetIntegratedStateModels( const simulation_setup::NamedBodyMap& bodyMap )
    {
        for ( std::shared_ptr< SingleArcPropagatorSettings< StateScalarType > > singleArcSettings :
              singleArcSettings_ )
        {
            if ( singleArcSettings )
            {
                singleArcSettings->resetIntegratedStateModels( bodyMap );
            }
        }
    }

    //! Function to reset the initial state used as input for numerical integration
    /*!
     * Function to reset the initial state used as input for numerical integration
     * \param initialBodyStates New initial state used as input for numerical integration
     */
    void resetInitialStates( const Eigen::Matrix< StateScalarType, Eigen::Dynamic, 1 >& initialBodyStates )
    {
        if( this->stateSize_ != this->initialStates_.rows( ) )
        {
            std::cerr << "Warning when resetting multi-arc initial states, size is incomparible with original size." << std::endl;
        }

        this->initialStates_ = initialBodyStates;

        int currentIndex = 0;
        for( unsigned int i = 0; i < singleArcSettings_.size( ); i++ )
        {
            initialStateList_[ i ] = this->initialStates_.segment( currentIndex, singleArcSettings_.at( i )->getStateSize( ) );
            singleArcSettings_.at( i )->resetInitialStates( initialStateList_[ i ] );
            currentIndex += singleArcSettings_.at( i )->getStateSize( );
        }

    }

    //! Function to reset the initial state used as input for numerical integration as a vector of Eigen Vectors
    /*!
     * Function to reset the initial state used as input for numerical integration as a vector of Eigen Vectors
     * \param initialStateList New initial states used as input for numerical integration
     */
    void resetInitialStatesList( const std::vector< Eigen::Matrix< StateScalarType, Eigen::Dynamic, 1 > >& initialStateList )
    {
        if( initialStateList_.size( ) != initialStateList.size( ) )
        {
            std::cerr << "Warning when resetting multi-arc initial state list, size is incomparible with original size." << std::endl;
        }

        initialStateList_ = initialStateList;

        int currentIndex = 0;
        for( unsigned int i = 0; i < singleArcSettings_.size( ); i++ )
        {
            this->initialStates_.segment( currentIndex, singleArcSettings_.at( i )->getStateSize( ) ) =  initialStateList_[ i ];
            singleArcSettings_.at( i )->resetInitialStates( initialStateList_[ i ] );
            currentIndex += singleArcSettings_.at( i )->getStateSize( );
        }
    }

protected:

    //! List of propagator settings for each arc in propagation.
    std::vector< std::shared_ptr< SingleArcPropagatorSettings< StateScalarType > > > singleArcSettings_;

    //! List of initial states for each arc in propagation.
    std::vector< Eigen::Matrix< StateScalarType, Eigen::Dynamic, 1 > > initialStateList_;
};

//! Class for defining setting of a propagator for a combination of single- and multi-arc dynamics
template< typename StateScalarType = double >
class HybridArcPropagatorSettings: public PropagatorSettings< StateScalarType >
{
public:

    //! Constructor
    /*!
     * Constructor
     * \param singleArcPropagatorSettings Settings for single-arc propagation component
     * \param multiArcPropagatorSettings Settings for multi-arc propagation component
     */
    HybridArcPropagatorSettings(
            const boost::shared_ptr< SingleArcPropagatorSettings< StateScalarType > > singleArcPropagatorSettings,
            const boost::shared_ptr< MultiArcPropagatorSettings< StateScalarType > > multiArcPropagatorSettings ):
        PropagatorSettings< StateScalarType >(
            Eigen::Matrix< StateScalarType, Eigen::Dynamic, 1 >::Zero( 0 ), false ),
        singleArcPropagatorSettings_( singleArcPropagatorSettings ),
        multiArcPropagatorSettings_( multiArcPropagatorSettings )
    {
        // Set initial states
        this->initialStates_ =
                Eigen::Matrix< StateScalarType, Eigen::Dynamic, 1 >(
                    singleArcPropagatorSettings->getStateSize( ) +
                    multiArcPropagatorSettings->getStateSize( ) );
        setInitialStatesFromConstituents( );

        // Set initial state sizes
        this->stateSize_ = this->initialStates_.rows( );
        singleArcStateSize_ = singleArcPropagatorSettings_->getStateSize( );
        multiArcStateSize_ = multiArcPropagatorSettings_->getStateSize( );
    }

    //! Function to reset the initial state used as input for numerical integration
    /*!
     * Function to reset the initial state used as input for numerical integration
     * \param initialBodyStates New initial state used as input for numerical integration
     */
    void resetInitialStates(
            const Eigen::Matrix< StateScalarType, Eigen::Dynamic, 1 >& initialBodyStates )
    {
        this->initialStates_ = initialBodyStates;
        this->stateSize_ = this->initialStates_.rows( );

        singleArcPropagatorSettings_->resetInitialStates(
                    this->initialStates_.segment( 0, singleArcStateSize_ ) );
        multiArcPropagatorSettings_->resetInitialStates(
                    this->initialStates_.segment( singleArcStateSize_, multiArcStateSize_ ) );
    }

    boost::shared_ptr< SingleArcPropagatorSettings< StateScalarType > > getSingleArcPropagatorSettings( )
    {
        return singleArcPropagatorSettings_;
    }

    boost::shared_ptr< MultiArcPropagatorSettings< StateScalarType > > getMultiArcPropagatorSettings( )
    {
        return multiArcPropagatorSettings_;
    }

    //! Function that sets initial states from single- and multi-arc initial states
    void setInitialStatesFromConstituents( )
    {
        this->initialStates_.segment( 0, singleArcPropagatorSettings_->getStateSize( ) ) =
                singleArcPropagatorSettings_->getInitialStates( );
        this->initialStates_.segment(
                    singleArcPropagatorSettings_->getStateSize( ), multiArcPropagatorSettings_->getStateSize( ) ) =
                multiArcPropagatorSettings_->getInitialStates( );
    }

    void resetIntegratedStateModels( const simulation_setup::NamedBodyMap& bodyMap )
    {
        singleArcPropagatorSettings_->resetIntegratedStateModels( bodyMap );
        multiArcPropagatorSettings_->resetIntegratedStateModels( bodyMap );
    }

protected:

    //! Settings for single-arc propagation component
    boost::shared_ptr< SingleArcPropagatorSettings< StateScalarType > > singleArcPropagatorSettings_;

    //! Settings for multi-arc propagation component
    boost::shared_ptr< MultiArcPropagatorSettings< StateScalarType > > multiArcPropagatorSettings_;

    //! Size of total single-arc initial state
    int singleArcStateSize_;

    //! Size of total multi-arc initial state
    int multiArcStateSize_;
};

//! Class for defining settings for propagating translational dynamics.
/*!
 *  Class for defining settings for propagating translational dynamics. The propagator defines the form of the equations of
 *  motion (i.e. Cowell, Encke, Gauss etc.). This base class can be used for Cowell propagator.
 *  Other propagators have dedicated derived class.
 */
template< typename StateScalarType = double >
class TranslationalStatePropagatorSettings: public SingleArcPropagatorSettings< StateScalarType >
{
public:

    //! Constructor for generic stopping conditions, providing an alreay-created accelerations map.
    /*!
     * Constructor for generic stopping conditions, providing an alreay-created accelerations map.
     * \param centralBodies List of bodies w.r.t. which the bodies in bodiesToIntegrate_ are propagated.
     * \param accelerationsMap A map containing the list of accelerations acting on each body, identifying
     *  the body being acted on and the body acted on by an acceleration. The map has as key a string denoting
     *  the name of the body the list of accelerations, provided as the value corresponding to a key, is acting on.
     *  This map-value is again a map with string as key, denoting the body exerting the acceleration, and as value
     *  a pointer to an acceleration model.
     * \param bodiesToIntegrate List of bodies for which the translational state is to be propagated.
     * \param initialBodyStates Initial state used as input for numerical integration
     * \param terminationSettings Settings for creating the object that checks whether the propagation is finished.
     * \param propagator Type of translational state propagator to be used
     * \param dependentVariablesToSave Settings for the dependent variables that are to be saved during propagation
     * (default none).
     * \param printInterval Variable indicating how often (once per printInterval_ seconds or propagation independenty
     * variable) the current state and time are to be printed to console (default never).
     */
    TranslationalStatePropagatorSettings( const std::vector< std::string >& centralBodies,
                                          const basic_astrodynamics::AccelerationMap& accelerationsMap,
                                          const std::vector< std::string >& bodiesToIntegrate,
                                          const Eigen::Matrix< StateScalarType, Eigen::Dynamic, 1 >& initialBodyStates,
                                          const std::shared_ptr< PropagationTerminationSettings > terminationSettings,
                                          const TranslationalPropagatorType propagator = cowell,
                                          const std::shared_ptr< DependentVariableSaveSettings > dependentVariablesToSave =
            std::shared_ptr< DependentVariableSaveSettings >( ),
                                          const double printInterval = TUDAT_NAN ):
        SingleArcPropagatorSettings< StateScalarType >( transational_state, initialBodyStates, terminationSettings,
                                                        dependentVariablesToSave, printInterval ),
        centralBodies_( centralBodies ),
        bodiesToIntegrate_( bodiesToIntegrate ),
        propagator_( propagator ),
        accelerationsMap_( accelerationsMap ) { }

    //! Constructor for generic stopping conditions, providing settings to create accelerations map.
    /*!
     * Constructor for generic stopping conditions, providing settings to create accelerations map.
     * \param centralBodies List of bodies w.r.t. which the bodies in bodiesToIntegrate_ are propagated.
     * \param accelerationSettingsMap A map containing settings for the accelerations acting on each body, identifying
     *  the body being acted on and the body acted on by an acceleration. The map has as key a string denoting
     *  the name of the body the list of accelerations, provided as the value corresponding to a key, is acting on.
     *  This map-value is again a map with string as key, denoting the body exerting the acceleration, and as value
     *  a pointer to an acceleration model.
     * \param bodiesToIntegrate List of bodies for which the translational state is to be propagated.
     * \param initialBodyStates Initial state used as input for numerical integration
     * \param terminationSettings Settings for creating the object that checks whether the propagation is finished.
     * \param propagator Type of translational state propagator to be used
     * \param dependentVariablesToSave Settings for the dependent variables that are to be saved during propagation
     * (default none).
     * \param printInterval Variable indicating how often (once per printInterval_ seconds or propagation independenty
     * variable) the current state and time are to be printed to console (default never).
     */
    TranslationalStatePropagatorSettings( const std::vector< std::string >& centralBodies,
                                          const simulation_setup::SelectedAccelerationMap& accelerationSettingsMap,
                                          const std::vector< std::string >& bodiesToIntegrate,
                                          const Eigen::Matrix< StateScalarType, Eigen::Dynamic, 1 >& initialBodyStates,
                                          const std::shared_ptr< PropagationTerminationSettings > terminationSettings,
                                          const TranslationalPropagatorType propagator = cowell,
                                          const std::shared_ptr< DependentVariableSaveSettings > dependentVariablesToSave =
            std::shared_ptr< DependentVariableSaveSettings >( ),
                                          const double printInterval = TUDAT_NAN ):
        SingleArcPropagatorSettings< StateScalarType >( transational_state, initialBodyStates, terminationSettings,
                                                        dependentVariablesToSave, printInterval ),
        centralBodies_( centralBodies ),
        bodiesToIntegrate_( bodiesToIntegrate ),
        propagator_( propagator ),
        accelerationSettingsMap_( accelerationSettingsMap ) { }

    //! Constructor for fixed propagation time stopping conditions, providing an alreay-created accelerations map.
    /*!
     * Constructor for fixed propagation time stopping conditions, providing an alreay-created accelerations map.
     * \param centralBodies List of bodies w.r.t. which the bodies in bodiesToIntegrate_ are propagated.
     * \param accelerationsMap A map containing the list of accelerations acting on each body, identifying
     *  the body being acted on and the body acted on by an acceleration. The map has as key a string denoting
     *  the name of the body the list of accelerations, provided as the value corresponding to a key, is acting on.
     *  This map-value is again a map with string as key, denoting the body exerting the acceleration, and as value
     *  a pointer to an acceleration model.
     * \param bodiesToIntegrate List of bodies for which the translational state is to be propagated.
     * \param initialBodyStates Initial state used as input for numerical integration
     * \param endTime Time at which to stop the numerical propagation
     * \param propagator Type of translational state propagator to be used
     * \param dependentVariablesToSave Settings for the dependent variables that are to be saved during propagation
     * (default none).
     * \param printInterval Variable indicating how often (once per printInterval_ seconds or propagation independenty
     * variable) the current state and time are to be printed to console (default never).
     */
    TranslationalStatePropagatorSettings( const std::vector< std::string >& centralBodies,
                                          const basic_astrodynamics::AccelerationMap& accelerationsMap,
                                          const std::vector< std::string >& bodiesToIntegrate,
                                          const Eigen::Matrix< StateScalarType, Eigen::Dynamic, 1 >& initialBodyStates,
                                          const double endTime,
                                          const TranslationalPropagatorType propagator = cowell,
                                          const std::shared_ptr< DependentVariableSaveSettings > dependentVariablesToSave =
            std::shared_ptr< DependentVariableSaveSettings >( ),
                                          const double printInterval = TUDAT_NAN ):
        SingleArcPropagatorSettings< StateScalarType >(
            transational_state, initialBodyStates,  std::make_shared< PropagationTimeTerminationSettings >( endTime ),
            dependentVariablesToSave, printInterval ),
        centralBodies_( centralBodies ),
        bodiesToIntegrate_( bodiesToIntegrate ),
        propagator_( propagator ),
        accelerationsMap_( accelerationsMap ) { }


    //! Constructor for fixed propagation time stopping conditions, providing settings to create accelerations map.
    /*!
     * Constructor for fixed propagation time stopping conditions, providing settings to create accelerations map.
     * \param centralBodies List of bodies w.r.t. which the bodies in bodiesToIntegrate_ are propagated.
     * \param accelerationSettingsMap A map containing settings for the accelerations acting on each body, identifying
     *  the body being acted on and the body acted on by an acceleration. The map has as key a string denoting
     *  the name of the body the list of accelerations, provided as the value corresponding to a key, is acting on.
     *  This map-value is again a map with string as key, denoting the body exerting the acceleration, and as value
     *  a pointer to an acceleration model.
     * \param bodiesToIntegrate List of bodies for which the translational state is to be propagated.
     * \param initialBodyStates Initial state used as input for numerical integration
     * \param endTime Time at which to stop the numerical propagation
     * \param propagator Type of translational state propagator to be used
     * \param dependentVariablesToSave Settings for the dependent variables that are to be saved during propagation
     * (default none).
     * \param printInterval Variable indicating how often (once per printInterval_ seconds or propagation independenty
     * variable) the current state and time are to be printed to console (default never).
     */
    TranslationalStatePropagatorSettings( const std::vector< std::string >& centralBodies,
                                          const simulation_setup::SelectedAccelerationMap& accelerationSettingsMap,
                                          const std::vector< std::string >& bodiesToIntegrate,
                                          const Eigen::Matrix< StateScalarType, Eigen::Dynamic, 1 >& initialBodyStates,
                                          const double endTime,
                                          const TranslationalPropagatorType propagator = cowell,
                                          const std::shared_ptr< DependentVariableSaveSettings > dependentVariablesToSave =
            std::shared_ptr< DependentVariableSaveSettings >( ),
                                          const double printInterval = TUDAT_NAN ):
        SingleArcPropagatorSettings< StateScalarType >(
            transational_state, initialBodyStates,  std::make_shared< PropagationTimeTerminationSettings >( endTime ),
            dependentVariablesToSave, printInterval ),
        centralBodies_( centralBodies ),
        bodiesToIntegrate_( bodiesToIntegrate ),
        propagator_( propagator ),
        accelerationSettingsMap_( accelerationSettingsMap ) { }



    //! Destructor
    ~TranslationalStatePropagatorSettings( ){ }

    //! List of bodies w.r.t. which the bodies in bodiesToIntegrate_ are propagated.
    std::vector< std::string > centralBodies_;

    //! List of bodies for which the translational state is to be propagated.
    std::vector< std::string > bodiesToIntegrate_;

    //! Type of translational state propagator to be used
    TranslationalPropagatorType propagator_;

    //! Function to create the acceleration models.
    /*!
     * Function to create the acceleration models.
     * \param bodyMap Map of bodies in the propagation, with keys the names of the bodies.
     */
    virtual void resetIntegratedStateModels( const simulation_setup::NamedBodyMap& bodyMap )
    {
        accelerationsMap_ = simulation_setup::createAccelerationModelsMap(
                    bodyMap, accelerationSettingsMap_, bodiesToIntegrate_, centralBodies_ );
    }

    //! Function to get the acceleration settings map.
    /*!
     * Function to get the acceleration settings map.
     * \return The acceleration settings map.
     */
    simulation_setup::SelectedAccelerationMap getAccelerationSettingsMap( ) const
    {
        return accelerationSettingsMap_;
    }

    //! Function to get the accelerations map.
    /*!
     * Function to get the accelerations map.
     * \return The accelerations map.
     */
    basic_astrodynamics::AccelerationMap getAccelerationsMap( ) const
    {
        if ( accelerationsMap_.size( ) == 0 && accelerationSettingsMap_.size( ) != 0 )
        {
            std::cerr << "Unconsistent sizes for map of aceleration settings and map of acceleration models. "
                      << "Did you forget to call resetIntegratedStateModels on the propagator?" << std::endl;
        }
        return accelerationsMap_;
    }


private:

    //! A map containing the list of settings for the accelerations acting on each body
    /*!
     *  A map containing the list of settings for the accelerations acting on each body, identifying
     *  the body being acted on and the body acted on by an acceleration. The map has as key a string denoting
     *  the name of the body the list of accelerations, provided as the value corresponding to a key, is acting on.
     *  This map-value is again a map with string as key, denoting the body exerting the acceleration, and as value
     *  a pointer to an acceleration settings object.
     */
    simulation_setup::SelectedAccelerationMap accelerationSettingsMap_;

    //! A map containing the list of accelerations acting on each body
    /*!
     *  A map containing the list of accelerations acting on each body, identifying
     *  the body being acted on and the body acted on by an acceleration. The map has as key a string denoting
     *  the name of the body the list of accelerations, provided as the value corresponding to a key, is acting on.
     *  This map-value is again a map with string as key, denoting the body exerting the acceleration, and as value
     *  a pointer to an acceleration model.
     */
    basic_astrodynamics::AccelerationMap accelerationsMap_;

};


//! Class for defining settings for propagating rotational dynamics.
template< typename StateScalarType = double >
class RotationalStatePropagatorSettings: public SingleArcPropagatorSettings< StateScalarType >
{
public:

    //! Constructor with already-created torque models.
    /*!
     * Constructor with already-created torque models.
     * \param torqueModelMap List of torque models that are to be used in propagation
     * \param bodiesToIntegrate List of bodies that are to be propagated numerically.
     * \param initialBodyStates Initial state used as input for numerical integration
     * \param terminationSettings Settings for creating the object that checks whether the propagation is finished.
     * \param dependentVariablesToSave Settings for the dependent variables that are to be saved during propagation
     * (default none).
     * \param printInterval Variable indicating how often (once per printInterval_ seconds or propagation independenty
     * variable) the current state and time are to be printed to console (default never).
     *
     */
    RotationalStatePropagatorSettings( const basic_astrodynamics::TorqueModelMap& torqueModelMap,
                                       const std::vector< std::string >& bodiesToIntegrate,
                                       const Eigen::Matrix< StateScalarType, Eigen::Dynamic, 1 >& initialBodyStates,
                                       const std::shared_ptr< PropagationTerminationSettings > terminationSettings,
                                       const std::shared_ptr< DependentVariableSaveSettings > dependentVariablesToSave =
            std::shared_ptr< DependentVariableSaveSettings >( ),
                                       const double printInterval = TUDAT_NAN ):
        SingleArcPropagatorSettings< StateScalarType >( rotational_state, initialBodyStates, terminationSettings,
                                                        dependentVariablesToSave, printInterval ),
        bodiesToIntegrate_( bodiesToIntegrate ), torqueModelMap_( torqueModelMap ) { }

    //! Constructor with settings for torque models.
    /*!
     * Constructor with settings for torque models.
     * \param torqueSettingsMap List of settings for torque models that are to be used in propagation
     * \param bodiesToIntegrate List of bodies that are to be propagated numerically.
     * \param initialBodyStates Initial state used as input for numerical integration
     * \param terminationSettings Settings for creating the object that checks whether the propagation is finished.
     * \param dependentVariablesToSave Settings for the dependent variables that are to be saved during propagation
     * (default none).
     * \param printInterval Variable indicating how often (once per printInterval_ seconds or propagation independenty
     * variable) the current state and time are to be printed to console (default never).
     *
     */
    RotationalStatePropagatorSettings( const simulation_setup::SelectedTorqueMap& torqueSettingsMap,
                                       const std::vector< std::string >& bodiesToIntegrate,
                                       const Eigen::Matrix< StateScalarType, Eigen::Dynamic, 1 >& initialBodyStates,
                                       const std::shared_ptr< PropagationTerminationSettings > terminationSettings,
                                       const std::shared_ptr< DependentVariableSaveSettings > dependentVariablesToSave =
            std::shared_ptr< DependentVariableSaveSettings >( ),
                                       const double printInterval = TUDAT_NAN ):
        SingleArcPropagatorSettings< StateScalarType >( rotational_state, initialBodyStates, terminationSettings,
                                                        dependentVariablesToSave, printInterval ),
        bodiesToIntegrate_( bodiesToIntegrate ), torqueSettingsMap_( torqueSettingsMap ) { }

    //! Destructor
    ~RotationalStatePropagatorSettings( ){ }

    //! List of bodies that are to be propagated numerically.
    std::vector< std::string > bodiesToIntegrate_;

    //! Function to create the torque models.
    /*!
     * Function to create the torque models.
     * \param bodyMap Map of bodies in the propagation, with keys the names of the bodies.
     */
    virtual void resetIntegratedStateModels( const simulation_setup::NamedBodyMap& bodyMap )
    {
        torqueModelMap_ = simulation_setup::createTorqueModelsMap( bodyMap, torqueSettingsMap_, bodiesToIntegrate_ );
    }

    //! Function to get the torque settings map.
    /*!
     * Function to get the torque settings map.
     * \return The torque settings map.
     */
    simulation_setup::SelectedTorqueMap getTorqueSettingsMap( ) const
    {
        return torqueSettingsMap_;
    }

    //! Function to get the torque models map.
    /*!
     * Function to get the torque models map.
     * \return The torque models map.
     */
    basic_astrodynamics::TorqueModelMap getTorqueModelsMap( ) const
    {
        if ( torqueModelMap_.size( ) == 0 && torqueSettingsMap_.size( ) != 0 )
        {
            std::cerr << "Unconsistent sizes for map of torque settings and map of torque models. "
                      << "Did you forget to call resetIntegratedStateModels on the propagator?" << std::endl;
        }
        return torqueModelMap_;
    }


private:

    //! List of torque settings that are to be used to create the torque models
    simulation_setup::SelectedTorqueMap torqueSettingsMap_;

    //! List of torque models that are to be used in propagation
    basic_astrodynamics::TorqueModelMap torqueModelMap_;

};

//! Class for defining settings for propagating the mass of a body
/*!
 *  Class for defining settings for propagating the mass of a body. The body masses are propagated in their natural
 *  form (i.e. no choice of equations of motion as is the case for translational dynamics)l
 */
template< typename StateScalarType >
class MassPropagatorSettings: public SingleArcPropagatorSettings< StateScalarType >
{
public:

    //! Constructor of mass state propagator settings, with single mass rate model per body.
    /*!
     * Constructor  of mass state propagator settings, with single mass rate model per body.
     * \param bodiesWithMassToPropagate List of bodies for which the mass is to be propagated.
     * \param massRateModels List of mass rate models per propagated body.
     * \param initialBodyMasses Initial masses used as input for numerical integration.
     * \param terminationSettings Settings for creating the object that checks whether the propagation is finished.
     * \param dependentVariablesToSave Settings for the dependent variables that are to be saved during propagation
     * (default none).
     * \param printInterval Variable indicating how often (once per printInterval_ seconds or propagation independenty
     * variable) the current state and time are to be printed to console (default never).
     */
    MassPropagatorSettings(
            const std::vector< std::string > bodiesWithMassToPropagate,
            const std::map< std::string, std::shared_ptr< basic_astrodynamics::MassRateModel > >& massRateModels,
            const Eigen::Matrix< StateScalarType, Eigen::Dynamic, 1 >& initialBodyMasses,
            const std::shared_ptr< PropagationTerminationSettings > terminationSettings,
            const std::shared_ptr< DependentVariableSaveSettings > dependentVariablesToSave =
            std::shared_ptr< DependentVariableSaveSettings >( ),
            const double printInterval = TUDAT_NAN ):
        SingleArcPropagatorSettings< StateScalarType >( body_mass_state, initialBodyMasses, terminationSettings,
                                                        dependentVariablesToSave, printInterval ),
        bodiesWithMassToPropagate_( bodiesWithMassToPropagate )
    {
        for( std::map< std::string, std::shared_ptr< basic_astrodynamics::MassRateModel > >::const_iterator
             massRateIterator = massRateModels.begin( ); massRateIterator != massRateModels.end( ); massRateIterator++ )
        {
            massRateModels_[ massRateIterator->first ].push_back( massRateIterator->second );
        }
    }

    //! Constructor of mass state propagator settings, with already-created mass rate models.
    /*!
     * Constructor  of mass state propagator settings, with already-created mass rate models.
     * \param bodiesWithMassToPropagate List of bodies for which the mass is to be propagated.
     * \param massRateModels List of mass rate models per propagated body.
     * \param initialBodyMasses Initial masses used as input for numerical integration.
     * \param terminationSettings Settings for creating the object that checks whether the propagation is finished.
     * \param dependentVariablesToSave Settings for the dependent variables that are to be saved during propagation
     * (default none).
     * \param printInterval Variable indicating how often (once per printInterval_ seconds or propagation independenty
     * variable) the current state and time are to be printed to console (default never).
     */
    MassPropagatorSettings(
            const std::vector< std::string > bodiesWithMassToPropagate,
            const std::map< std::string, std::vector< std::shared_ptr< basic_astrodynamics::MassRateModel > > >&
            massRateModels,
            const Eigen::Matrix< StateScalarType, Eigen::Dynamic, 1 >& initialBodyMasses,
            const std::shared_ptr< PropagationTerminationSettings > terminationSettings,
            const std::shared_ptr< DependentVariableSaveSettings > dependentVariablesToSave =
            std::shared_ptr< DependentVariableSaveSettings >( ),
            const double printInterval = TUDAT_NAN ):
        SingleArcPropagatorSettings< StateScalarType >( body_mass_state, initialBodyMasses, terminationSettings,
                                                        dependentVariablesToSave, printInterval ),
        bodiesWithMassToPropagate_( bodiesWithMassToPropagate ), massRateModels_( massRateModels ) { }

    //! Constructor of mass state propagator settings, with settings for mass rate models.
    /*!
     * Constructor  of mass state propagator settings, with settings for mass rate models.
     * \param bodiesWithMassToPropagate List of bodies for which the mass is to be propagated.
     * \param massRateSettings List of settings for mass rate models per propagated body.
     * \param initialBodyMasses Initial masses used as input for numerical integration.
     * \param terminationSettings Settings for creating the object that checks whether the propagation is finished.
     * \param dependentVariablesToSave Settings for the dependent variables that are to be saved during propagation
     * (default none).
     * \param printInterval Variable indicating how often (once per printInterval_ seconds or propagation independenty
     * variable) the current state and time are to be printed to console (default never).
     */
    MassPropagatorSettings(
            const std::vector< std::string > bodiesWithMassToPropagate,
            const simulation_setup::SelectedMassRateModelMap& massRateSettings,
            const Eigen::Matrix< StateScalarType, Eigen::Dynamic, 1 >& initialBodyMasses,
            const std::shared_ptr< PropagationTerminationSettings > terminationSettings,
            const std::shared_ptr< DependentVariableSaveSettings > dependentVariablesToSave =
            std::shared_ptr< DependentVariableSaveSettings >( ),
            const double printInterval = TUDAT_NAN ):
        SingleArcPropagatorSettings< StateScalarType >( body_mass_state, initialBodyMasses, terminationSettings,
                                                        dependentVariablesToSave, printInterval ),
        bodiesWithMassToPropagate_( bodiesWithMassToPropagate ), massRateSettingsMap_( massRateSettings ) { }

    //! List of bodies for which the mass is to be propagated.
    std::vector< std::string > bodiesWithMassToPropagate_;

    //! Function to create the mass-rate models with support for thrust-acceleration-based mass-rate models.
    /*!
     * Function to create the mass-rate models, with the possibility to specify an acceleration map for setting up
     * mass-rate models determined from thrust accelerations.
     * \param bodyMap Map of bodies in the propagation, with keys the names of the bodies.
     * \param accelerationMap Map of accelerations in the propagation.
     */
    void resetIntegratedStateModels(
            const simulation_setup::NamedBodyMap& bodyMap,
            const basic_astrodynamics::AccelerationMap& accelerationMap )
    {
        massRateModels_ = simulation_setup::createMassRateModelsMap( bodyMap, massRateSettingsMap_, accelerationMap );
    }

    //! Function to create the mass-rate models.
    /*!
     * Function to create the mass-rate models.
     * \param bodyMap Map of bodies in the propagation, with keys the names of the bodies.
     */
    virtual void resetIntegratedStateModels( const simulation_setup::NamedBodyMap& bodyMap )
    {
        resetIntegratedStateModels( bodyMap, basic_astrodynamics::AccelerationMap( ) );
    }

    //! Function to get the mass-rate settings map.
    /*!
     * Function to get the mass-rate settings map.
     * \return The mass-rate settings map.
     */
    simulation_setup::SelectedMassRateModelMap getMassRateSettingsMap( ) const
    {
        return massRateSettingsMap_;
    }

    //! Function to get the mass-rate models map.
    /*!
     * Function to get the mass-rate models map.
     * \return The mass-rate models map.
     */
    basic_astrodynamics::MassRateModelMap getMassRateModelsMap( ) const
    {
        if ( massRateModels_.size( ) == 0 && massRateSettingsMap_.size( ) != 0 )
        {
            std::cerr << "Unconsistent sizes for map of mass-rate settings and map of mass-rate models. "
                      << "Did you forget to call resetIntegratedStateModels on the propagator?" << std::endl;
        }
        return massRateModels_;
    }


private:

    //! List of mass rate settings per propagated body.
    simulation_setup::SelectedMassRateModelMap massRateSettingsMap_;

    //! List of mass rate models per propagated body.
    basic_astrodynamics::MassRateModelMap massRateModels_;

};

//! Function to evaluate a floating point state-derivative function as though it was a vector state function
/*!
 *  Function to evaluate a floating point state-derivative function as though it was a vector state function.
 *  \param stateDerivativeFunction Function to compute the state derivative, as a function of current time and state.
 *  \param currentTime Time at which to evaluate the state derivative function
 *  \param currentStateVector Vector of size 1 containing the current state
 *  \return Current state derivative (as vector of size 1).
 */
template< typename StateScalarType = double, typename TimeType = double >
Eigen::Matrix< StateScalarType, Eigen::Dynamic, 1 > convertScalarToVectorStateFunction(
        const std::function< StateScalarType( const TimeType, const StateScalarType ) > stateDerivativeFunction,
        const TimeType currentTime,
        const Eigen::Matrix< StateScalarType, Eigen::Dynamic, 1 >& currentStateVector )
{
    if( currentStateVector.rows( ) != 1 )
    {
        throw std::runtime_error( "Error, expected vector of size one when converting scalar to vector state function" );
    }
    return ( Eigen::Matrix< StateScalarType, Eigen::Dynamic, 1 >( 1 )
             << stateDerivativeFunction( currentTime, currentStateVector( 0 ) ) ).finished( );
}


//! Class used to provide settings for a custom state derivative model
/*!
 *  Class used to provide settings for a custom state derivative model. The custom state derivative function has to be
 *  defined by the user and provided as input here. It may depend on the current state, and any dependent variables may
 *  be computed for other state derivative models.
 */
template< typename StateScalarType = double, typename TimeType = double >
class CustomStatePropagatorSettings: public SingleArcPropagatorSettings< StateScalarType >
{
public:

    typedef Eigen::Matrix< StateScalarType, Eigen::Dynamic, 1 > StateVectorType;

    //! Constructor for scalar custom state
    /*!
     * Constructor for scalar custom state
     * \param stateDerivativeFunction Function to compute the state derivative, as a function of current time and state.
     * \param initialState Initial state value of custom state
     * \param terminationSettings Settings for creating the object that checks whether the propagation is finished.
     * \param dependentVariablesToSave Settings for the dependent variables that are to be saved during propagation
     * (default none).
     * \param printInterval Variable indicating how often (once per printInterval_ seconds or propagation independenty
     * variable) the current state and time are to be printed to console (default never).
     */
    CustomStatePropagatorSettings(
            const std::function< StateScalarType( const TimeType, const StateScalarType ) > stateDerivativeFunction,
            const StateScalarType initialState,
            const std::shared_ptr< PropagationTerminationSettings > terminationSettings,
            const std::shared_ptr< DependentVariableSaveSettings > dependentVariablesToSave =
            std::shared_ptr< DependentVariableSaveSettings >( ),
            const double printInterval = TUDAT_NAN ):
        SingleArcPropagatorSettings< StateScalarType >(
            custom_state, ( StateVectorType( 1 ) << initialState ).finished( ), terminationSettings,
            dependentVariablesToSave, printInterval ),
        stateDerivativeFunction_( std::bind( &convertScalarToVectorStateFunction< StateScalarType, TimeType >,
                                               stateDerivativeFunction, std::placeholders::_1, std::placeholders::_2 ) ), stateSize_( 1 )
    { }

    //! Constructor for vector custom state
    /*!
     * Constructor for vector custom state
     * \param stateDerivativeFunction Function to compute the state derivative, as a function of current time and state.
     * \param initialState Initial state value of custom state
     * \param terminationSettings Settings for creating the object that checks whether the propagation is finished.
     * \param dependentVariablesToSave Settings for the dependent variables that are to be saved during propagation
     * (default none).
     * \param printInterval Variable indicating how often (once per printInterval_ seconds or propagation independenty
     * variable) the current state and time are to be printed to console (default never).
     */
    CustomStatePropagatorSettings(
            const std::function< StateVectorType( const TimeType, const StateVectorType& ) > stateDerivativeFunction,
            const StateVectorType initialState,
            const std::shared_ptr< PropagationTerminationSettings > terminationSettings,
            const std::shared_ptr< DependentVariableSaveSettings > dependentVariablesToSave =
            std::shared_ptr< DependentVariableSaveSettings >( ),
            const double printInterval = TUDAT_NAN ):
        SingleArcPropagatorSettings< StateScalarType >( custom_state, initialState, terminationSettings,
                                                        dependentVariablesToSave, printInterval ),
        stateDerivativeFunction_( stateDerivativeFunction ), stateSize_( initialState.rows( ) ){ }

    //! Destructor
    ~CustomStatePropagatorSettings( ){ }

    //! Function to compute the state derivative, as a function of current time and state.
    std::function< StateVectorType( const TimeType, const StateVectorType& ) > stateDerivativeFunction_;

    //! Size of the state that is propagated.
    int stateSize_;

    //! Function to create the integrated state models. Always throws an error.
    /*!
     * Function to create the integrated state models. This method always throws a `runtime_error` because
     * the integrated state models cannot be created automatically for `CustomStatePropagatorSettings`.
     * \param bodyMap Map of bodies in the propagation, with keys the names of the bodies.
     */
    virtual void resetIntegratedStateModels( const simulation_setup::NamedBodyMap& bodyMap )
    {
        throw std::runtime_error( "Could not create integrated state models for custom state propagator." );
    }
};

//! Function to create multi-arc propagator settings by merging an existing multi-arc with single-arc settings
/*!
 *  Function to create multi-arc propagator settings by merging an existing multi-arc with single-arc settings. The single-arc
 *  settings are converted to multi-arc, and the single-arc propagated bodies are appended at the beginning of the vector
 *  of propagated bodies. Currently, only translational dynamics is supported.
 *  \param singleArcSettings Single-arc settings that are to be added (to the head of the list of propagated bodies) of the input
 *  multi-arc settings.
 *  \param multiArcSettings Multi-arc settings that are to be extended
 *  \param singleArcSettings Number of arcs in which the single-arc dynamics is to be split
 *  \return Multi-arc propagator settings by merging an existing multi-arc with single-arc settings
 */
template< typename StateScalarType = double >
boost::shared_ptr< MultiArcPropagatorSettings< StateScalarType > > getExtendedMultiPropagatorSettings(
        const boost::shared_ptr< SingleArcPropagatorSettings< StateScalarType > > singleArcSettings,
        const boost::shared_ptr< MultiArcPropagatorSettings< StateScalarType > > multiArcSettings,
        const int numberofArcs )
{
    std::vector< boost::shared_ptr< SingleArcPropagatorSettings< StateScalarType > > > constituentSingleArcSettings;

    // Check parameter type
    switch( singleArcSettings->getStateType( ) )
    {
    case transational_state:
    {
        // Check single-arc consistency
        boost::shared_ptr< TranslationalStatePropagatorSettings< StateScalarType > > singleArcTranslationalSettings =
                boost::dynamic_pointer_cast< TranslationalStatePropagatorSettings< StateScalarType > >( singleArcSettings );
        if( singleArcTranslationalSettings == NULL )
        {
            throw std::runtime_error(
                        "Error when making multi-arc propagator settings from single arc. Translational input not consistent." );
        }

        // Check multi-arc consistency
        boost::shared_ptr< TranslationalStatePropagatorSettings< StateScalarType > > firstArcTranslationalSettings =
                boost::dynamic_pointer_cast< TranslationalStatePropagatorSettings< StateScalarType > >(
                    multiArcSettings->getSingleArcSettings( ).at( 0 ) );
        if( firstArcTranslationalSettings == NULL )
        {
            throw std::runtime_error(
                        "Error when making multi-arc propagator settings from single arc. Multi-arc input not consistent with single-arc (translational)." );
        }

        // Create full list of central bodies
        std::vector< std::string > multiArcCentralBodies = firstArcTranslationalSettings->centralBodies_;
        std::vector< std::string > fullCentralBodies = singleArcTranslationalSettings->centralBodies_;
        fullCentralBodies.insert( fullCentralBodies.end( ), multiArcCentralBodies.begin( ), multiArcCentralBodies.end( ) );

        // Create full accelerations map
        basic_astrodynamics::AccelerationMap multiArcAccelerationsMap = firstArcTranslationalSettings->getAccelerationsMap( );
        basic_astrodynamics::AccelerationMap fullAccelerationsMap = singleArcTranslationalSettings->getAccelerationsMap( );
        fullAccelerationsMap.insert( multiArcAccelerationsMap.begin( ), multiArcAccelerationsMap.end( ) );

        // Create full list of propagated bodies
        std::vector< std::string > multiArcBodiesToIntegrate = firstArcTranslationalSettings->bodiesToIntegrate_;
        std::vector< std::string > fullBodiesToIntegrate = singleArcTranslationalSettings->bodiesToIntegrate_;
        fullBodiesToIntegrate.insert( fullBodiesToIntegrate.end( ), multiArcBodiesToIntegrate.begin( ), multiArcBodiesToIntegrate.end( ) );

        // Create full initial state list
        int fullSingleArcSize = 6 * fullCentralBodies.size( );
        int singleArcSize = 6 * singleArcTranslationalSettings->centralBodies_.size( );
        std::vector< Eigen::Matrix< StateScalarType, Eigen::Dynamic, 1 > > initialBodyStatesList;
        for( int i = 0; i < numberofArcs; i++ )
        {
            Eigen::Matrix< StateScalarType, Eigen::Dynamic, 1  > currentArcInitialStates =
                    Eigen::Matrix< StateScalarType, Eigen::Dynamic, 1  >::Zero( fullSingleArcSize );

            // Get single arc initial states (NaN if not first arc)
            if( i == 0 )
            {
                currentArcInitialStates.segment( 0, singleArcSize ) = singleArcTranslationalSettings->getInitialStates( );
            }
            else
            {
                currentArcInitialStates.segment( 0, singleArcSize ) =
                        Eigen::Matrix< StateScalarType, Eigen::Dynamic, 1  >::Constant( 6, TUDAT_NAN );
            }

            // Get existing multi-arc initial states
            currentArcInitialStates.segment( singleArcSize, fullSingleArcSize - singleArcSize ) =
                    multiArcSettings->getSingleArcSettings( ).at( i )->getInitialStates( );
            initialBodyStatesList.push_back( currentArcInitialStates );
        }

        TranslationalPropagatorType propagatorToUse = firstArcTranslationalSettings->propagator_;

        // Retrieve dependent variables that are to be saved.
        std::vector< boost::shared_ptr< SingleDependentVariableSaveSettings > > multiArcDependentVariablesToSave;
        if( firstArcTranslationalSettings->getDependentVariablesToSave( ) != NULL )
        {
            multiArcDependentVariablesToSave  = firstArcTranslationalSettings->getDependentVariablesToSave( )->dependentVariables_;
        }
        std::vector< boost::shared_ptr< SingleDependentVariableSaveSettings > > fullDependentVariablesToSave;
        if( singleArcTranslationalSettings->getDependentVariablesToSave( ) != NULL )
        {
            fullDependentVariablesToSave = singleArcTranslationalSettings->getDependentVariablesToSave( )->dependentVariables_;
        }
        fullDependentVariablesToSave.insert(
                    fullDependentVariablesToSave.end( ), multiArcDependentVariablesToSave.begin( ),
                    multiArcDependentVariablesToSave.end( ) );

        // Create dependent variables object
        boost::shared_ptr< DependentVariableSaveSettings > fullDependentVariablesObject;
        if( fullDependentVariablesToSave.size( ) > 0 )
        {
            fullDependentVariablesObject = boost::make_shared< DependentVariableSaveSettings >(
                        fullDependentVariablesToSave, true );
        }

        // Create list of single-arc settings
        for( int i = 0; i < numberofArcs; i++ )
        {
            constituentSingleArcSettings.push_back(
                        boost::make_shared< TranslationalStatePropagatorSettings< StateScalarType > >(
                            fullCentralBodies, fullAccelerationsMap, fullBodiesToIntegrate,
                            initialBodyStatesList.at( i ),
                            multiArcSettings->getSingleArcSettings( ).at( i )->getTerminationSettings( ), propagatorToUse,
                            fullDependentVariablesObject, singleArcTranslationalSettings->getPrintInterval( ) ) );
        }

        break;
    }
    default:
        throw std::runtime_error( "Error when making multi-arc propagator settings from single arc. Input not recognized." );
    }

    return boost::make_shared< MultiArcPropagatorSettings< StateScalarType > >( constituentSingleArcSettings );
}

//! Function to retrieve the state size for a list of propagator settings.
/*!
 *  Function to retrieve the initial state for a list of propagator settings.
 *  \param propagatorSettingsList List of propagator settings (sorted by type as key). Map value provides list
 *  of propagator settings for given type.
 *  \return Vector of initial states, sorted in order of IntegratedStateType, and then in the order of the
 *  vector of SingleArcPropagatorSettings of given type.
 */
template< typename StateScalarType >
int getMultiTypePropagatorStateSize(
        const std::map< IntegratedStateType, std::vector< std::shared_ptr< SingleArcPropagatorSettings< StateScalarType > > > >&
        propagatorSettingsList )
{
    int stateSize = 0;

    // Iterate over all propagation settings and add size to list
    for( typename std::map< IntegratedStateType,
         std::vector< std::shared_ptr< SingleArcPropagatorSettings< StateScalarType > > > >::const_iterator
         typeIterator = propagatorSettingsList.begin( ); typeIterator != propagatorSettingsList.end( ); typeIterator++ )
    {
        for( unsigned int i = 0; i < typeIterator->second.size( ); i++ )
        {
            stateSize += typeIterator->second.at( i )->getStateSize( );
        }
    }
    return stateSize;
}

//! Function to retrieve the initial state for a list of propagator settings.
/*!
 *  Function to retrieve the initial state for a list of propagator settings.
 *  \param propagatorSettingsList List of propagator settings (sorted by type as key). Map value provides list
 *  of propagator settings for given type.
 *  \return Vector of initial states, sorted in order of IntegratedStateType, and then in the order of the
 *  vector of SingleArcPropagatorSettings of given type.
 */
template< typename StateScalarType >
Eigen::Matrix< StateScalarType, Eigen::Dynamic, 1 > createCombinedInitialState(
        const std::map< IntegratedStateType, std::vector< std::shared_ptr< SingleArcPropagatorSettings< StateScalarType > > > >&
        propagatorSettingsList )
{
    // Get total size of propagated state
    int totalSize = getMultiTypePropagatorStateSize( propagatorSettingsList );

    Eigen::Matrix< StateScalarType, Eigen::Dynamic, 1 > combinedInitialState =
            Eigen::Matrix< StateScalarType, Eigen::Dynamic, 1 >::Zero( totalSize, 1 );

    // Iterate over all propagation settings and add to total list
    int currentIndex = 0;
    Eigen::Matrix< StateScalarType, Eigen::Dynamic, 1 > currentInitialState;
    for( typename std::map< IntegratedStateType,
         std::vector< std::shared_ptr< SingleArcPropagatorSettings< StateScalarType > > > >::const_iterator
         typeIterator = propagatorSettingsList.begin( ); typeIterator != propagatorSettingsList.end( ); typeIterator++ )
    {
        for( unsigned int i = 0; i < typeIterator->second.size( ); i++ )
        {
            currentInitialState = typeIterator->second.at( i )->getInitialStates( );
            combinedInitialState.segment( currentIndex, currentInitialState.rows( ) ) = currentInitialState;
            currentIndex += currentInitialState.rows( );
        }
    }

    return combinedInitialState;
}

//! Class for defining settings for propagating multiple types of dynamics concurrently.
template< typename StateScalarType >
class MultiTypePropagatorSettings: public SingleArcPropagatorSettings< StateScalarType >
{
public:

    //! Constructor.
    /*!
     * Constructor
     * \param propagatorSettingsMap List of propagator settings to use (state type as key). List of propagator settigns
     * per type given as vector in map value.
     * \param terminationSettings Settings for creating the object that checks whether the propagation is finished.
     * \param dependentVariablesToSave Settings for the dependent variables that are to be saved during propagation
     * (default none).
     * \param printInterval Variable indicating how often (once per printInterval_ seconds or propagation independenty
     * variable) the current state and time are to be printed to console (default never).
     */
    MultiTypePropagatorSettings(
            const std::map< IntegratedStateType,
            std::vector< std::shared_ptr< SingleArcPropagatorSettings< StateScalarType > > > > propagatorSettingsMap,
            const std::shared_ptr< PropagationTerminationSettings > terminationSettings,
            const std::shared_ptr< DependentVariableSaveSettings > dependentVariablesToSave =
            std::shared_ptr< DependentVariableSaveSettings >( ),
            const double printInterval = TUDAT_NAN ):
        SingleArcPropagatorSettings< StateScalarType >(
            hybrid, createCombinedInitialState< StateScalarType >( propagatorSettingsMap ),
            terminationSettings, dependentVariablesToSave, printInterval ),
        propagatorSettingsMap_( propagatorSettingsMap )
    {
        this->stateSize_ = getMultiTypePropagatorStateSize( propagatorSettingsMap_ );
    }

    //! Constructor.
    /*!
     * Constructor
     * \param propagatorSettingsVector Vector of propagator settings to use.
     * \param terminationSettings Settings for creating the object that checks whether the propagation is finished.
     * \param dependentVariablesToSave Settings for the dependent variables that are to be saved during propagation
     * (default none).
     * \param printInterval Variable indicating how often (once per printInterval_ seconds or propagation independenty
     * variable) the current state and time are to be printed to console (default never).
     */
    MultiTypePropagatorSettings(
            const std::vector< std::shared_ptr< SingleArcPropagatorSettings< StateScalarType > > > propagatorSettingsVector,
            const std::shared_ptr< PropagationTerminationSettings > terminationSettings,
            const std::shared_ptr< DependentVariableSaveSettings > dependentVariablesToSave =
            std::shared_ptr< DependentVariableSaveSettings >( ),
            const double printInterval = TUDAT_NAN ):
        SingleArcPropagatorSettings< StateScalarType >(
            hybrid, Eigen::Matrix< StateScalarType, Eigen::Dynamic, 1 >::Zero( 0 ),
            terminationSettings, dependentVariablesToSave, printInterval )
    {
        for( unsigned int i = 0; i < propagatorSettingsVector.size( ); i++ )
        {
            propagatorSettingsMap_[ propagatorSettingsVector.at( i )->getStateType( ) ].push_back(
                        propagatorSettingsVector.at( i ) );
        }

        this->initialStates_ = createCombinedInitialState< StateScalarType >( propagatorSettingsMap_ );
        this->stateSize_ = getMultiTypePropagatorStateSize( propagatorSettingsMap_ );

    }

    //! Destructor
    ~MultiTypePropagatorSettings( ){ }

    //! Function to reset the initial state used as input for numerical integration
    /*!
     * Function to reset the initial state used as input for numerical integration
     * \param initialBodyStates New initial state used as input for numerical integration, sorted in order of
     * IntegratedStateType, and then in the order of the vector of SingleArcPropagatorSettings of given type.
     */
    void resetInitialStates( const Eigen::Matrix< StateScalarType, Eigen::Dynamic, 1 >& initialBodyStates )
    {
        // Iterate over all propagator settings.
        int currentStartIndex = 0;
        for( typename std::map< IntegratedStateType,
             std::vector< std::shared_ptr< SingleArcPropagatorSettings< StateScalarType > > > >::iterator
             propagatorIterator = propagatorSettingsMap_.begin( ); propagatorIterator != propagatorSettingsMap_.end( );
             propagatorIterator++ )
        {
            for( unsigned int i = 0; i < propagatorIterator->second.size( ); i++ )
            {
                // Get current state size
                int currentParameterSize = propagatorIterator->second.at( i )->getInitialStates( ).rows( );

                // Check consistency
                if( currentParameterSize + currentStartIndex > initialBodyStates.rows( ) )
                {
                    throw std::runtime_error(
                                "Error when resetting multi-type state, sizes are incompatible " );
                }

                // Reset state for current settings
                propagatorIterator->second.at( i )->resetInitialStates(
                            initialBodyStates.block( currentStartIndex, 0, currentParameterSize, 1 ) );
                currentStartIndex += currentParameterSize;

            }
        }

        // Check consistency
        if( currentStartIndex != initialBodyStates.rows( ) )
        {
            std::string errorMessage = "Error when resetting multi-type state, total size is incompatible " +
                    std::to_string( currentStartIndex ) +
                    std::to_string( initialBodyStates.rows( ) );
            throw std::runtime_error( errorMessage );
        }

        this->initialStates_ = createCombinedInitialState< StateScalarType >( propagatorSettingsMap_ );

    }

    //! List of propagator settings to use
    /*!
     * List of propagator settings to use (state type as key). List of propagator settigns
     * per type given as vector in map value.
     */
<<<<<<< HEAD
    std::map< IntegratedStateType, std::vector< boost::shared_ptr< SingleArcPropagatorSettings< StateScalarType > > > >
=======

    std::map< IntegratedStateType, std::vector< std::shared_ptr< SingleArcPropagatorSettings< StateScalarType > > > >
>>>>>>> eaed7b43
    propagatorSettingsMap_;

    //! Function to create the integrated state models (e.g. acceleration/torque/mass-rate models).
    /*!
     * Function to create the integrated state models (e.g. acceleration/torque/mass-rate models) for
     * each fo the propagators state types contained in `propagatorSettingsMap_`.
     * \param bodyMap Map of bodies in the propagation, with keys the names of the bodies.
     */
    virtual void resetIntegratedStateModels( const simulation_setup::NamedBodyMap& bodyMap )
    {
        std::vector< std::shared_ptr< TranslationalStatePropagatorSettings< StateScalarType > > >
                vectorOfTranslationalSettings;
        if ( propagatorSettingsMap_.count( translational_state ) > 0 )
        {
            for ( std::shared_ptr< SingleArcPropagatorSettings< StateScalarType > > translationalSettings :
                  propagatorSettingsMap_.at( translational_state ) )
            {
                vectorOfTranslationalSettings.push_back(
                            std::dynamic_pointer_cast< TranslationalStatePropagatorSettings< StateScalarType > >(
                                translationalSettings ) );
            }
        }

        for ( auto entry : propagatorSettingsMap_ )
        {
            for ( unsigned int i = 0; i < entry.second.size( ); ++i )
            {
                std::shared_ptr< SingleArcPropagatorSettings< StateScalarType > > singleArcSettings =
                        entry.second.at( i );
                if ( singleArcSettings )
                {
                    std::shared_ptr< MassPropagatorSettings< StateScalarType > > massPropagatorSettings
                            = std::dynamic_pointer_cast< MassPropagatorSettings< StateScalarType > >(
                                singleArcSettings );
                    if ( massPropagatorSettings && vectorOfTranslationalSettings.size( ) > 0 )
                    {
                        if ( entry.second.size( ) != vectorOfTranslationalSettings.size( ) )
                        {
                            throw std::runtime_error( "Could not create integrated state model for mass "
                                                      "propagator settings because a one-to-one relationship "
                                                      "between the specified mass-rate propagators and the "
                                                      "tranlational propagators could not be inferred. Create "
                                                      "the models manually or provide one translational "
                                                      "propagator settings for each mass rate propagator settings, "
                                                      "or provide no translational propagator settings at all." );
                        }
                        massPropagatorSettings->resetIntegratedStateModels(
                                    bodyMap, vectorOfTranslationalSettings.at( i )->getAccelerationsMap( ) );
                    }
                    else
                    {
                        singleArcSettings->resetIntegratedStateModels( bodyMap );
                    }
                }
            }
        }
    }

};

extern template class PropagatorSettings< double >;
extern template class PropagatorSettings< long double >;

extern template class SingleArcPropagatorSettings< double >;
extern template class SingleArcPropagatorSettings< long double >;

extern template class MultiArcPropagatorSettings< double >;
extern template class MultiArcPropagatorSettings< long double >;

extern template class TranslationalStatePropagatorSettings< double >;
extern template class TranslationalStatePropagatorSettings< long double >;

extern template class RotationalStatePropagatorSettings< double >;
extern template class RotationalStatePropagatorSettings< long double >;

extern template class MassPropagatorSettings< double >;
extern template class MassPropagatorSettings< long double >;

extern template class CustomStatePropagatorSettings< double >;
extern template class CustomStatePropagatorSettings< long double >;
extern template class CustomStatePropagatorSettings< double, Time >;
extern template class CustomStatePropagatorSettings< long double, Time >;

extern template class MultiTypePropagatorSettings< double >;
extern template class MultiTypePropagatorSettings< long double >;

//! Function to retrieve the list of integrated state types and reference ids
/*!
* Function to retrieve the list of integrated state types and reference ids. For translational and rotational dynamics,
* the id refers only to the body being propagated (and the second entry of the pair is empty: ""). For proper time
* propagation, a body and a reference point may be provided, resulting in non-empty first and second pair entries.
* \param propagatorSettings Settings that are to be used for the propagation.
* \return List of integrated state types and reference ids
*/
template< typename StateScalarType >
std::map< IntegratedStateType, std::vector< std::pair< std::string, std::string > > > getIntegratedTypeAndBodyList(
        const std::shared_ptr< SingleArcPropagatorSettings< StateScalarType > > propagatorSettings )
{
    std::map< IntegratedStateType, std::vector< std::pair< std::string, std::string > > > integratedStateList;

    // Identify propagator type
    switch( propagatorSettings->getStateType( ) )
    {
    case hybrid:
    {
        std::shared_ptr< MultiTypePropagatorSettings< StateScalarType > > multiTypePropagatorSettings =
                std::dynamic_pointer_cast< MultiTypePropagatorSettings< StateScalarType > >( propagatorSettings );

        std::map< IntegratedStateType, std::vector< std::pair< std::string, std::string > > > singleTypeIntegratedStateList;


        for( typename std::map< IntegratedStateType,
             std::vector< std::shared_ptr< SingleArcPropagatorSettings< StateScalarType > > > >::const_iterator
             typeIterator = multiTypePropagatorSettings->propagatorSettingsMap_.begin( );
             typeIterator != multiTypePropagatorSettings->propagatorSettingsMap_.end( ); typeIterator++ )
        {
            if( typeIterator->first != hybrid )
            {
                for( unsigned int i = 0; i < typeIterator->second.size( ); i++ )
                {
                    singleTypeIntegratedStateList = getIntegratedTypeAndBodyList< StateScalarType >(
                                typeIterator->second.at( i ) );

                    if( singleTypeIntegratedStateList.begin( )->first != typeIterator->first
                            || singleTypeIntegratedStateList.size( ) != 1 )
                    {
                        std::string errorMessage = "Error when making integrated state list for hybrid propagator, inconsistency encountered " +
                                std::to_string( singleTypeIntegratedStateList.begin( )->first ) + " " +
                                std::to_string( typeIterator->first ) + " " +
                                std::to_string( singleTypeIntegratedStateList.size( ) ) + " " +
                                std::to_string( singleTypeIntegratedStateList.begin( )->second.size( ) );
                        throw std::runtime_error( errorMessage );
                    }
                    else
                    {
                        for( unsigned int j = 0; j < singleTypeIntegratedStateList[ typeIterator->first ].size( ); j++ )
                        {
                            integratedStateList[ typeIterator->first ].push_back(
                                        singleTypeIntegratedStateList.begin( )->second.at( j ) );
                        }

                    }
                }
            }
            else
            {
                throw std::runtime_error( "Error when making integrated state list, cannot handle hybrid propagator inside hybrid propagator" );
            }
        }
        break;
    }
    case transational_state:
    {
        std::shared_ptr< TranslationalStatePropagatorSettings< StateScalarType > >
                translationalPropagatorSettings = std::dynamic_pointer_cast<
                TranslationalStatePropagatorSettings< StateScalarType > >( propagatorSettings );

        if( translationalPropagatorSettings == nullptr )
        {
            throw std::runtime_error( "Error getting integrated state type list, translational state input inconsistent" );
        }

        // Retrieve list of integrated bodies in correct formatting.
        std::vector< std::pair< std::string, std::string > > integratedBodies;
        for( unsigned int i = 0; i < translationalPropagatorSettings->bodiesToIntegrate_.size( ); i++ )
        {
            integratedBodies.push_back( std::make_pair( translationalPropagatorSettings->bodiesToIntegrate_.at( i ), "" ) );
        }
        integratedStateList[ transational_state ] = integratedBodies;

        break;
    }
    case rotational_state:
    {
        std::shared_ptr< RotationalStatePropagatorSettings< StateScalarType > > rotationalPropagatorSettings =
                std::dynamic_pointer_cast< RotationalStatePropagatorSettings< StateScalarType > >( propagatorSettings );

        std::vector< std::pair< std::string, std::string > > integratedBodies;
        for( unsigned int i = 0; i < rotationalPropagatorSettings->bodiesToIntegrate_.size( ); i++ )
        {
            integratedBodies.push_back( std::make_pair( rotationalPropagatorSettings->bodiesToIntegrate_.at( i ), "" ) );
        }

        integratedStateList[ rotational_state ] = integratedBodies;

        break;
    }
    case body_mass_state:
    {
        std::shared_ptr< MassPropagatorSettings< StateScalarType > >
                massPropagatorSettings = std::dynamic_pointer_cast<
                MassPropagatorSettings< StateScalarType > >( propagatorSettings );
        if( massPropagatorSettings == nullptr )
        {
            throw std::runtime_error( "Error getting integrated state type list, mass state input inconsistent" );
        }

        // Retrieve list of integrated bodies in correct formatting.
        std::vector< std::pair< std::string, std::string > > integratedBodies;
        for( unsigned int i = 0; i < massPropagatorSettings->bodiesWithMassToPropagate_.size( ); i++ )
        {
            integratedBodies.push_back( std::make_pair(
                                            massPropagatorSettings->bodiesWithMassToPropagate_.at( i ), "" ) );
        }
        integratedStateList[ body_mass_state ] = integratedBodies;

        break;
    }
    case custom_state:
    {
        std::vector< std::pair< std::string, std::string > > customList;
        customList.push_back( std::make_pair( "N/A", "N/A" ) );
        integratedStateList[ custom_state ] = customList;
        break;
    }
    default:
        throw std::runtime_error( "Error, could not process integrated state type in getIntegratedTypeAndBodyList " +
                                  std::to_string( propagatorSettings->getStateType( ) ) );
    }

    return integratedStateList;
}

extern template std::map< IntegratedStateType, std::vector< std::pair< std::string, std::string > > > getIntegratedTypeAndBodyList< double >(
        const std::shared_ptr< SingleArcPropagatorSettings< double > > propagatorSettings );

} // namespace propagators

} // namespace tudat

#endif // TUDAT_PROPAGATIONSETTINGS_H<|MERGE_RESOLUTION|>--- conflicted
+++ resolved
@@ -467,8 +467,8 @@
      * \param multiArcPropagatorSettings Settings for multi-arc propagation component
      */
     HybridArcPropagatorSettings(
-            const boost::shared_ptr< SingleArcPropagatorSettings< StateScalarType > > singleArcPropagatorSettings,
-            const boost::shared_ptr< MultiArcPropagatorSettings< StateScalarType > > multiArcPropagatorSettings ):
+            const std::shared_ptr< SingleArcPropagatorSettings< StateScalarType > > singleArcPropagatorSettings,
+            const std::shared_ptr< MultiArcPropagatorSettings< StateScalarType > > multiArcPropagatorSettings ):
         PropagatorSettings< StateScalarType >(
             Eigen::Matrix< StateScalarType, Eigen::Dynamic, 1 >::Zero( 0 ), false ),
         singleArcPropagatorSettings_( singleArcPropagatorSettings ),
@@ -504,12 +504,12 @@
                     this->initialStates_.segment( singleArcStateSize_, multiArcStateSize_ ) );
     }
 
-    boost::shared_ptr< SingleArcPropagatorSettings< StateScalarType > > getSingleArcPropagatorSettings( )
+    std::shared_ptr< SingleArcPropagatorSettings< StateScalarType > > getSingleArcPropagatorSettings( )
     {
         return singleArcPropagatorSettings_;
     }
 
-    boost::shared_ptr< MultiArcPropagatorSettings< StateScalarType > > getMultiArcPropagatorSettings( )
+    std::shared_ptr< MultiArcPropagatorSettings< StateScalarType > > getMultiArcPropagatorSettings( )
     {
         return multiArcPropagatorSettings_;
     }
@@ -533,10 +533,10 @@
 protected:
 
     //! Settings for single-arc propagation component
-    boost::shared_ptr< SingleArcPropagatorSettings< StateScalarType > > singleArcPropagatorSettings_;
+    std::shared_ptr< SingleArcPropagatorSettings< StateScalarType > > singleArcPropagatorSettings_;
 
     //! Settings for multi-arc propagation component
-    boost::shared_ptr< MultiArcPropagatorSettings< StateScalarType > > multiArcPropagatorSettings_;
+    std::shared_ptr< MultiArcPropagatorSettings< StateScalarType > > multiArcPropagatorSettings_;
 
     //! Size of total single-arc initial state
     int singleArcStateSize_;
@@ -1146,12 +1146,12 @@
  *  \return Multi-arc propagator settings by merging an existing multi-arc with single-arc settings
  */
 template< typename StateScalarType = double >
-boost::shared_ptr< MultiArcPropagatorSettings< StateScalarType > > getExtendedMultiPropagatorSettings(
-        const boost::shared_ptr< SingleArcPropagatorSettings< StateScalarType > > singleArcSettings,
-        const boost::shared_ptr< MultiArcPropagatorSettings< StateScalarType > > multiArcSettings,
+std::shared_ptr< MultiArcPropagatorSettings< StateScalarType > > getExtendedMultiPropagatorSettings(
+        const std::shared_ptr< SingleArcPropagatorSettings< StateScalarType > > singleArcSettings,
+        const std::shared_ptr< MultiArcPropagatorSettings< StateScalarType > > multiArcSettings,
         const int numberofArcs )
 {
-    std::vector< boost::shared_ptr< SingleArcPropagatorSettings< StateScalarType > > > constituentSingleArcSettings;
+    std::vector< std::shared_ptr< SingleArcPropagatorSettings< StateScalarType > > > constituentSingleArcSettings;
 
     // Check parameter type
     switch( singleArcSettings->getStateType( ) )
@@ -1159,7 +1159,7 @@
     case transational_state:
     {
         // Check single-arc consistency
-        boost::shared_ptr< TranslationalStatePropagatorSettings< StateScalarType > > singleArcTranslationalSettings =
+        std::shared_ptr< TranslationalStatePropagatorSettings< StateScalarType > > singleArcTranslationalSettings =
                 boost::dynamic_pointer_cast< TranslationalStatePropagatorSettings< StateScalarType > >( singleArcSettings );
         if( singleArcTranslationalSettings == NULL )
         {
@@ -1168,7 +1168,7 @@
         }
 
         // Check multi-arc consistency
-        boost::shared_ptr< TranslationalStatePropagatorSettings< StateScalarType > > firstArcTranslationalSettings =
+        std::shared_ptr< TranslationalStatePropagatorSettings< StateScalarType > > firstArcTranslationalSettings =
                 boost::dynamic_pointer_cast< TranslationalStatePropagatorSettings< StateScalarType > >(
                     multiArcSettings->getSingleArcSettings( ).at( 0 ) );
         if( firstArcTranslationalSettings == NULL )
@@ -1221,12 +1221,12 @@
         TranslationalPropagatorType propagatorToUse = firstArcTranslationalSettings->propagator_;
 
         // Retrieve dependent variables that are to be saved.
-        std::vector< boost::shared_ptr< SingleDependentVariableSaveSettings > > multiArcDependentVariablesToSave;
+        std::vector< std::shared_ptr< SingleDependentVariableSaveSettings > > multiArcDependentVariablesToSave;
         if( firstArcTranslationalSettings->getDependentVariablesToSave( ) != NULL )
         {
             multiArcDependentVariablesToSave  = firstArcTranslationalSettings->getDependentVariablesToSave( )->dependentVariables_;
         }
-        std::vector< boost::shared_ptr< SingleDependentVariableSaveSettings > > fullDependentVariablesToSave;
+        std::vector< std::shared_ptr< SingleDependentVariableSaveSettings > > fullDependentVariablesToSave;
         if( singleArcTranslationalSettings->getDependentVariablesToSave( ) != NULL )
         {
             fullDependentVariablesToSave = singleArcTranslationalSettings->getDependentVariablesToSave( )->dependentVariables_;
@@ -1236,10 +1236,10 @@
                     multiArcDependentVariablesToSave.end( ) );
 
         // Create dependent variables object
-        boost::shared_ptr< DependentVariableSaveSettings > fullDependentVariablesObject;
+        std::shared_ptr< DependentVariableSaveSettings > fullDependentVariablesObject;
         if( fullDependentVariablesToSave.size( ) > 0 )
         {
-            fullDependentVariablesObject = boost::make_shared< DependentVariableSaveSettings >(
+            fullDependentVariablesObject = std::make_shared< DependentVariableSaveSettings >(
                         fullDependentVariablesToSave, true );
         }
 
@@ -1247,7 +1247,7 @@
         for( int i = 0; i < numberofArcs; i++ )
         {
             constituentSingleArcSettings.push_back(
-                        boost::make_shared< TranslationalStatePropagatorSettings< StateScalarType > >(
+                        std::make_shared< TranslationalStatePropagatorSettings< StateScalarType > >(
                             fullCentralBodies, fullAccelerationsMap, fullBodiesToIntegrate,
                             initialBodyStatesList.at( i ),
                             multiArcSettings->getSingleArcSettings( ).at( i )->getTerminationSettings( ), propagatorToUse,
@@ -1260,7 +1260,7 @@
         throw std::runtime_error( "Error when making multi-arc propagator settings from single arc. Input not recognized." );
     }
 
-    return boost::make_shared< MultiArcPropagatorSettings< StateScalarType > >( constituentSingleArcSettings );
+    return std::make_shared< MultiArcPropagatorSettings< StateScalarType > >( constituentSingleArcSettings );
 }
 
 //! Function to retrieve the state size for a list of propagator settings.
@@ -1447,12 +1447,7 @@
      * List of propagator settings to use (state type as key). List of propagator settigns
      * per type given as vector in map value.
      */
-<<<<<<< HEAD
-    std::map< IntegratedStateType, std::vector< boost::shared_ptr< SingleArcPropagatorSettings< StateScalarType > > > >
-=======
-
     std::map< IntegratedStateType, std::vector< std::shared_ptr< SingleArcPropagatorSettings< StateScalarType > > > >
->>>>>>> eaed7b43
     propagatorSettingsMap_;
 
     //! Function to create the integrated state models (e.g. acceleration/torque/mass-rate models).
