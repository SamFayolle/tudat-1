--- conflicted
+++ resolved
@@ -214,7 +214,6 @@
         break;
     }
 #endif
-<<<<<<< HEAD
 
     case planetary_rotation_model:
     {
@@ -269,8 +268,6 @@
 
         break;
     }
-
-=======
     case synchronous_rotation_model:
     {
         std::shared_ptr< SynchronousRotationModelSettings > synchronousRotationSettings =
@@ -302,7 +299,6 @@
         }
         break;
     }
->>>>>>> 3d038cb1
     default:
         throw std::runtime_error(
                     "Error, did not recognize rotation model settings type " +
