/*    Copyright (c) 2010-2018, Delft University of Technology
 *    All rigths reserved
 *
 *    This file is part of the Tudat. Redistribution and use in source and
 *    binary forms, with or without modification, are permitted exclusively
 *    under the terms of the Modified BSD license. You should have received
 *    a copy of the license with this file. If not, please or visit:
 *    http://tudat.tudelft.nl/LICENSE.
 *
 *    References
 *      Press W.H., et al. Numerical Recipes in C++: The Art of Scientific Computing. Cambridge
 *          University Press, February 2002.
 *      Press W.H., et al. Numerical Recipes in C++: The Art of Scientific Computing. Cambridge
 *          University Press, February 2007.
 *      Weisstein, Eric W. "Bisection." From MathWorld -- A Wolfram Web Resource.
 *          http://mathworld.wolfram.com/Bisection.html, retrieved on 19/02/2014.
 *
 */

#ifndef TUDAT_BISECTION_H
#define TUDAT_BISECTION_H

#include <iostream>

#include <boost/bind.hpp>
#include <boost/make_shared.hpp>
#include <memory>

#include "Tudat/Basics/utilityMacros.h"
#include "Tudat/Mathematics/RootFinders/rootFinder.h"
#include "Tudat/Mathematics/RootFinders/terminationConditions.h"

namespace tudat
{

namespace root_finders
{

//! Bisection root-finding method.
/*!
 *  The bisection root-finding method, a basic and robust root-finder that will always find a root
 *  given that a root exists, the function is continuous on the interval, and that it is bracketed
 *  by the lower and upper bound (required). For this method only the function of which the zero is
 *  sought is required, and no derivatives. It is recommended to use this method for validation only,
 *  as it is relatively slow.
 *
 *  It works by repeatedly shrinking the [lowerbound, upperbound] interval until the root has been
 *  found with sufficient accuracy. The shrinking is done by dividing the interval in half and
 *  evaluating in which interval the root lies. This sub-interval is then kept for the next
 *  iteration. The process is continued until the interval is sufficiently small.
 *  [Press et al., 2007]
 *  Defined shorthand notations:
 *      BisectionCore< double >   =>   Bisection
 *  \tparam DataType Data type used to represent floating-point values.
 */
template< typename DataType = double >
class BisectionCore : public RootFinderCore< DataType >
{
public:

    //! Useful type definition for the function pointer (from base class).
    typedef typename RootFinderCore< DataType >::FunctionPointer FunctionPointer;

    //! Useful type definition for the termination function (from base class).
    typedef typename RootFinderCore< DataType >::TerminationFunction TerminationFunction;

    //! Constructor taking a general termination function and the bracket of the solution.
    /*!
     *  Constructor of the Bisection root-finder, taking the termination function (function
     *  determining whether to terminate the root-finding process) and the search interval with an
     *  upper and lower bound. It is required that the function values at upper and lower bound have
     *  an opposite sign. The default interval is [-1, 1].
     *  \param terminationFunction The function specifying the termination conditions of the
     *      root-finding process. \sa RootFinderCore::terminationFunction
     *  \param lowerBound Lower bound of the interval containing a root. (Default is -1.0).
     *  \param upperBound Upper bound of the interval containing a root. (Default is 1.0).
     */
    BisectionCore( const TerminationFunction terminationFunction,
                   const DataType lowerBound = -1.0, const DataType upperBound = 1.0 ) :
        RootFinderCore< DataType >( terminationFunction ),
        lowerBound_( lowerBound ), upperBound_( upperBound )
    { }

    //! Constructor taking typical convergence criteria and the bracket of the solution.
    /*!
     *  Constructor of the Bisection root-finder, taking the maximum number of iterations, the
     *  relative tolerance for the independent variable, and the search interval with upper and
     *  lower bound. It is required that the function values at upper and lower bound have an
     *  opposite sign. The default interval is [-1, 1]. If desired, a custom convergence function
     *  can be provided to the alternative constructor.
     *  \param relativeXTolerance Relative difference between the root solution of two subsequent
     *      solutions below which convergence is reached.
     *  \param maxIterations Maximum number of iterations after which the root finder is
     *      terminated, i.e. convergence is assumed.
     *  \param lowerBound Lower bound of the interval containing a root. (Default is -1.0).
     *  \param upperBound Upper bound of the interval containing a root. (Default is 1.0).
     */
    BisectionCore( const DataType relativeXTolerance, const unsigned int maxIterations,
                   const DataType lowerBound = -1.0, const DataType upperBound = 1.0 ) :
        RootFinderCore< DataType >(
            std::bind(
                &termination_conditions::RootRelativeToleranceTerminationCondition< DataType >::
                checkTerminationCondition, std::make_shared<
                termination_conditions::RootRelativeToleranceTerminationCondition< DataType > >(
<<<<<<< HEAD
                    relativeXTolerance, maxIterations ), std::placeholders::_1, std::placeholders::_2, std::placeholders::_3, std::placeholders::_4, std::placeholders::_5 ) ),
        lowerBound_( lowerBound ),
        upperBound_( upperBound )
=======
                    relativeXTolerance, maxIterations ), _1, _2, _3, _4, _5 ) ),
        lowerBound_( lowerBound ), upperBound_( upperBound )
>>>>>>> b36c4c7e
    { }

    //! Default destructor.
    ~BisectionCore( ) { }

    //! Find a root of the function provided as input.
    /*!
     *  Find a root of the function provided as input, using the termination function set by the
     *  constructor. (Note that the initial guess is not used, but is a requirement of the
     *  root-finder architecture.)
     *  \param rootFunction Function to find the root of.
     *  \param initialGuess The initial guess of the root. (Not used, default is 0.0).
     *  \return Root of the rootFunction that is found.
     *  \throws ConvergenceExeption If the solution does not converge to a root value.
     *  \throws std::runtime_error If the interval does not bracket the root.
     */
    DataType execute( const FunctionPointer rootFunction, const DataType initialGuess = 0.0 )
    {
        // The value of the initialGuess is not used.
        TUDAT_UNUSED_PARAMETER( initialGuess );

        // Set the root function.
        this->rootFunction = rootFunction;

        // Initialize previous values.
        DataType previousRootValue = TUDAT_NAN;
        DataType previousRootFunctionValue = TUDAT_NAN;

        // Duplicate the interval and use this duplicate to shrink the interval.
        // Compute the midpoint of the interval, and take this as the current root.
        DataType currentLowerBound = lowerBound_;
        DataType currentUpperBound = upperBound_;
        DataType rootValue = ( currentLowerBound + currentUpperBound ) / 2.0;

        // Find the corresponding function values at the important interval points (lower bound,
        // upper bound and midpoint).
        DataType currentLowerBoundFunctionValue = this->rootFunction->evaluate( currentLowerBound );
        DataType currentUpperBoundFunctionValue = this->rootFunction->evaluate( currentUpperBound );
        DataType rootFunctionValue = this->rootFunction->evaluate( rootValue );

        // Validate that upperbound and lowerbound function values have different signs
        // (requirement).
        if( currentLowerBoundFunctionValue * currentUpperBoundFunctionValue > 0.0 )
        {
            throw std::runtime_error( "The Bisection algorithm requires that the values at the upper, "
                                      "and lower bounds have a different sign." );
        }

        // Loop counter.
        unsigned int counter = 1;

        // Loop until we have a solution with sufficient accuracy.
        do
        {
            // Sanity check.
            if( currentLowerBoundFunctionValue * currentUpperBoundFunctionValue > 0.0 )
            {
                throw std::runtime_error( "The Bisection algorithm requires that the values at the upper, "
                                          "and lower bounds have a different sign, error during iteration." );
            }

            // Save old values.
            previousRootValue = rootValue;
            previousRootFunctionValue = rootFunctionValue;

            // Check which subinterval to keep, by maintaining endpoints with opposite function
            // value signs.
            if( rootFunctionValue * currentLowerBoundFunctionValue < 0.0 )
            {
                // Different sign, hence the upper bound is replaced.
                currentUpperBound = rootValue;
                currentUpperBoundFunctionValue = rootFunctionValue;
            }
            else
            {
                // Same sign, hence the lower bound is replaced.
                currentLowerBound = rootValue;
                currentLowerBoundFunctionValue = rootFunctionValue;
            }

            // Compute the new midpoint of the interval and its function value.
            rootValue = ( currentLowerBound + currentUpperBound ) / 2.0;
            rootFunctionValue = this->rootFunction->evaluate( rootValue );

            counter++;
        }
        while( !this->terminationFunction( rootValue, previousRootValue, rootFunctionValue,
                                           previousRootFunctionValue, counter ) );

        return rootValue;
    }

    //! Reset the bracket of the solution.
    /*!
     *  Resets the search interval with an upper and lower bound. It is required that the function
     *  values at upper and lower bound have an opposite sign.
     *  \param lowerBound Lower bound of the interval containing a root.
     *  \param upperBound Upper bound of the interval containing a root.
     */
    void resetBoundaries( const DataType lowerBound, const DataType upperBound )
    {
        this->lowerBound_ = lowerBound;
        this->upperBound_ = upperBound;
    }

protected:

private:

    //! Lower bound of the bracket containing the solution.
    double lowerBound_;

    //! Upper bound of the bracket containing the solution.
    double upperBound_;

};

// Some handy typedefs.
typedef BisectionCore< double > Bisection;
typedef std::shared_ptr< Bisection > BisectionPointer;

} // namespace root_finders

} // namespace tudat

#endif // TUDAT_BISECTION_H<|MERGE_RESOLUTION|>--- conflicted
+++ resolved
@@ -102,14 +102,9 @@
                 &termination_conditions::RootRelativeToleranceTerminationCondition< DataType >::
                 checkTerminationCondition, std::make_shared<
                 termination_conditions::RootRelativeToleranceTerminationCondition< DataType > >(
-<<<<<<< HEAD
-                    relativeXTolerance, maxIterations ), std::placeholders::_1, std::placeholders::_2, std::placeholders::_3, std::placeholders::_4, std::placeholders::_5 ) ),
-        lowerBound_( lowerBound ),
-        upperBound_( upperBound )
-=======
-                    relativeXTolerance, maxIterations ), _1, _2, _3, _4, _5 ) ),
+                    relativeXTolerance, maxIterations ), std::placeholders::_1, std::placeholders::_2,
+                std::placeholders::_3, std::placeholders::_4, std::placeholders::_5 ) ),
         lowerBound_( lowerBound ), upperBound_( upperBound )
->>>>>>> b36c4c7e
     { }
 
     //! Default destructor.
