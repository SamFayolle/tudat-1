--- conflicted
+++ resolved
@@ -82,15 +82,10 @@
             const int numberOfStages,
             const AvailableLookupScheme selectedLookupScheme = huntingAlgorithm,
             const LagrangeInterpolatorBoundaryHandling lagrangeBoundaryHandling = lagrange_cubic_spline_boundary_interpolation,
-<<<<<<< HEAD
-            const BoundaryInterpolationType boundaryHandling = extrapolate_at_boundary_with_warning,
+            const BoundaryInterpolationType boundaryHandling = extrapolate_at_boundary,
             const DependentVariableType defaultExtrapolationValue = AdditionIdentity< DependentVariableType >::getZeroValue( ) ):
         OneDimensionalInterpolator< IndependentVariableType, DependentVariableType >( boundaryHandling,
                                                                                       defaultExtrapolationValue ),
-=======
-            const BoundaryInterpolationType boundaryHandling = extrapolate_at_boundary ):
-        OneDimensionalInterpolator< IndependentVariableType, DependentVariableType >( boundaryHandling ),
->>>>>>> fe9cb7f5
         numberOfStages_( numberOfStages ), lagrangeBoundaryHandling_( lagrangeBoundaryHandling )
     {
         if( numberOfStages_ % 2 != 0 )
@@ -163,15 +158,10 @@
             const int numberOfStages,
             const AvailableLookupScheme selectedLookupScheme = huntingAlgorithm,
             const LagrangeInterpolatorBoundaryHandling lagrangeBoundaryHandling = lagrange_cubic_spline_boundary_interpolation,
-<<<<<<< HEAD
-            const BoundaryInterpolationType boundaryHandling = extrapolate_at_boundary_with_warning,
+            const BoundaryInterpolationType boundaryHandling = extrapolate_at_boundary,
             const DependentVariableType defaultExtrapolationValue = AdditionIdentity< DependentVariableType >::getZeroValue( ) ):
         OneDimensionalInterpolator< IndependentVariableType, DependentVariableType >( boundaryHandling,
                                                                                       defaultExtrapolationValue ),
-=======
-            const BoundaryInterpolationType boundaryHandling = extrapolate_at_boundary ):
-        OneDimensionalInterpolator< IndependentVariableType, DependentVariableType >( boundaryHandling ),
->>>>>>> fe9cb7f5
         numberOfStages_( numberOfStages ), lagrangeBoundaryHandling_( lagrangeBoundaryHandling )
     {
         if( numberOfStages_ % 2 != 0 )
