--- conflicted
+++ resolved
@@ -24,245 +24,10 @@
 {
 BOOST_AUTO_TEST_SUITE( test_estimation_from_positions )
 
-<<<<<<< HEAD
-//Using declarations.
-using namespace tudat::observation_models;
-using namespace tudat::orbit_determination;
-using namespace tudat::estimatable_parameters;
-using namespace tudat::interpolators;
-using namespace tudat::numerical_integrators;
-using namespace tudat::spice_interface;
-using namespace tudat::simulation_setup;
-using namespace tudat::orbital_element_conversions;
-using namespace tudat::ephemerides;
-using namespace tudat::propagators;
-using namespace tudat::basic_astrodynamics;
 
 
-template< typename TimeType = double, typename StateScalarType  = double >
-Eigen::VectorXd  executeParameterEstimation(
-        const int observableType )
-{
-    //Load spice kernels.
-    std::string kernelsPath = input_output::getSpiceKernelPath( );
-    spice_interface::loadSpiceKernelInTudat( kernelsPath + "de-403-masses.tpc");
-    spice_interface::loadSpiceKernelInTudat( kernelsPath + "naif0009.tls");
-    spice_interface::loadSpiceKernelInTudat( kernelsPath + "pck00009.tpc");
-    spice_interface::loadSpiceKernelInTudat( kernelsPath + "de421.bsp");
-
-    //Define setting for total number of bodies and those which need to be integrated numerically.
-    //The first numberOfNumericalBodies from the bodyNames vector will be integrated numerically.
-
-    std::vector< std::string > bodyNames;
-    bodyNames.push_back( "Earth" );
-    bodyNames.push_back( "Mars" );
-    bodyNames.push_back( "Sun" );
-    bodyNames.push_back( "Moon" );
-    bodyNames.push_back( "Jupiter" );
-    bodyNames.push_back( "Saturn" );
-
-    // Specify initial time
-    TimeType initialEphemerisTime = TimeType( 1.0E7 );
-    TimeType finalEphemerisTime = TimeType( 3.0E7 );
-    double maximumTimeStep = 3600.0;
-
-    double buffer = 10.0 * maximumTimeStep;
-
-    std::map< std::string, boost::shared_ptr< BodySettings > > bodySettings =
-            getDefaultBodySettings( bodyNames,initialEphemerisTime - buffer, finalEphemerisTime + buffer );
-    bodySettings[ "Moon" ]->ephemerisSettings->resetFrameOrigin( "Sun" );
-
-    // Create bodies needed in simulation
-    NamedBodyMap bodyMap = createBodies( bodySettings );
-
-    setGlobalFrameBodyEphemerides( bodyMap, "SSB", "ECLIPJ2000" );
-
-
-    // Set accelerations between bodies that are to be taken into account.
-    SelectedAccelerationMap accelerationMap;
-    std::map< std::string, std::vector< boost::shared_ptr< AccelerationSettings > > > accelerationsOfEarth;
-    accelerationsOfEarth[ "Sun" ].push_back( boost::make_shared< AccelerationSettings >( central_gravity ) );
-    accelerationsOfEarth[ "Moon" ].push_back( boost::make_shared< AccelerationSettings >( central_gravity ) );
-    accelerationsOfEarth[ "Mars" ].push_back( boost::make_shared< AccelerationSettings >( central_gravity ) );
-    accelerationsOfEarth[ "Jupiter" ].push_back( boost::make_shared< AccelerationSettings >( central_gravity ) );
-    accelerationsOfEarth[ "Saturn" ].push_back( boost::make_shared< AccelerationSettings >( central_gravity ) );
-
-    accelerationMap[ "Earth" ] = accelerationsOfEarth;
-
-
-    // Set bodies for which initial state is to be estimated and integrated.
-    std::vector< std::string > bodiesToEstimate;
-    bodiesToEstimate.push_back( "Earth" );
-    std::vector< std::string > bodiesToIntegrate;
-    bodiesToIntegrate.push_back( "Earth" );
-    unsigned int numberOfNumericalBodies = bodiesToIntegrate.size( );
-
-    // Define propagator settings.
-    std::vector< std::string > centralBodies;
-    std::map< std::string, std::string > centralBodyMap;
-
-    centralBodies.resize( numberOfNumericalBodies );
-    for( unsigned int i = 0; i < numberOfNumericalBodies; i++ )
-    {
-        centralBodies[ i ] = "SSB";
-
-        centralBodyMap[ bodiesToIntegrate[ i ] ] = centralBodies[ i ];
-    }
-
-    AccelerationMap accelerationModelMap = createAccelerationModelsMap(
-                bodyMap, accelerationMap, centralBodyMap );
-
-    // Set parameters that are to be estimated.
-    std::vector< boost::shared_ptr< EstimatableParameterSettings > > parameterNames;
-    parameterNames.push_back( boost::make_shared< InitialTranslationalStateEstimatableParameterSettings< StateScalarType > >(
-                                  "Earth", propagators::getInitialStateOfBody< TimeType, StateScalarType >(
-                                      "Earth", centralBodyMap[ "Earth" ], bodyMap, initialEphemerisTime ),
-                              centralBodyMap[ "Earth" ] ) );
-    parameterNames.push_back( boost::make_shared< EstimatableParameterSettings >( "Moon", gravitational_parameter ) );
-
-    boost::shared_ptr< estimatable_parameters::EstimatableParameterSet< StateScalarType > > parametersToEstimate =
-            createParametersToEstimate< StateScalarType >( parameterNames, bodyMap );
-
-
-    // Define integrator settings.
-    boost::shared_ptr< IntegratorSettings< TimeType > > integratorSettings =
-            boost::make_shared< IntegratorSettings< TimeType > >(
-                rungeKutta4, TimeType( initialEphemerisTime - 4.0 * maximumTimeStep ), 900.0 );
-
-
-    boost::shared_ptr< TranslationalStatePropagatorSettings< StateScalarType > > propagatorSettings =
-            boost::make_shared< TranslationalStatePropagatorSettings< StateScalarType > >
-            ( centralBodies, accelerationModelMap, bodiesToIntegrate,
-              getInitialStateVectorOfBodiesToEstimate( parametersToEstimate ),
-              TimeType( finalEphemerisTime + 4.0 * maximumTimeStep ),
-              cowell, boost::shared_ptr< DependentVariableSaveSettings >( ), 600.0 );
-
-    // Define light-time corrections.
-    std::map< ObservableType, std::map< LinkEnds, std::vector< boost::shared_ptr< LightTimeCorrectionSettings > > > >
-            observableCorrections;
-
-    std::vector< LinkEnds > linkEnds;
-    std::map< ObservableType, std::vector< LinkEnds > > linkEndsMap;
-
-    if(observableType == 0 )
-    {
-        linkEnds.resize( 1 );
-        linkEnds[ 0 ][ observed_body ] = std::make_pair( "Earth", "" );
-        linkEndsMap[ position_observable ] = linkEnds;
-    }
-    else
-    {
-        linkEnds.resize( 1 );
-        linkEnds[ 0 ][ transmitter ] = std::make_pair( "Earth", "" );
-        linkEnds[ 0 ][ receiver ] = std::make_pair( "Mars", "" );
-
-        if( observableType == 1 )
-        {
-            linkEndsMap[ oneWayRange ] = linkEnds;
-        }
-        else if( observableType == 2 )
-        {
-            linkEndsMap[ angular_position ] = linkEnds;
-        }
-        else if( observableType == 3 )
-        {
-            linkEndsMap[ oneWayDoppler ] = linkEnds;
-        }
-    }
-
-
-
-    // Create orbit determination object.
-    OrbitDeterminationManager< StateScalarType, TimeType > orbitDeterminationManager =
-            OrbitDeterminationManager< StateScalarType, TimeType >(
-                bodyMap, parametersToEstimate,
-                linkEndsMap, integratorSettings, propagatorSettings, observableCorrections );
-
-
-    Eigen::Matrix< StateScalarType, Eigen::Dynamic, 1 > initialParameterEstimate =
-            parametersToEstimate->template getFullParameterValues< StateScalarType >( );
-
-
-    double observationTimeStep = 1000.0;
-    TimeType observationTime = Time( initialEphemerisTime + 10.0E4 );
-    int numberOfObservations = 18000;
-
-    std::vector< TimeType > initialObservationTimes;
-    initialObservationTimes.resize( numberOfObservations );
-
-    for( int i = 0; i < numberOfObservations; i++ )
-    {
-        initialObservationTimes[ i ] = observationTime;
-        observationTime += observationTimeStep;
-    }
-
-    std::map< ObservableType, std::map< LinkEnds, std::pair< std::vector< TimeType >, LinkEndType > > > measurementSimulationInput;
-    std::map< LinkEnds, std::pair< std::vector< TimeType >, LinkEndType > > singleObservableSimulationInput;
-
-
-    initialObservationTimes = utilities::addScalarToVector( initialObservationTimes, 30.0 );
-    if( observableType == 0 )
-    {
-        singleObservableSimulationInput[ linkEnds[ 0 ] ] = std::make_pair( initialObservationTimes, observed_body );
-        measurementSimulationInput[ position_observable ] = singleObservableSimulationInput;
-    }
-    else
-    {
-        singleObservableSimulationInput[ linkEnds[ 0 ] ] = std::make_pair( initialObservationTimes, transmitter );
-
-        if( observableType == 1 )
-        {
-            measurementSimulationInput[ oneWayRange ] = singleObservableSimulationInput;
-        }
-        else if( observableType == 2 )
-        {
-            measurementSimulationInput[ angular_position ] = singleObservableSimulationInput;
-        }
-        else if( observableType == 3 )
-        {
-            measurementSimulationInput[ oneWayDoppler ] = singleObservableSimulationInput;
-        }
-    }
-
-    singleObservableSimulationInput.clear( );
-
-    typedef Eigen::Matrix< StateScalarType, Eigen::Dynamic, 1 > ObservationVectorType;
-    typedef std::map< LinkEnds, std::pair< ObservationVectorType, std::pair< std::vector< TimeType >, LinkEndType > > > SingleObservablePodInputType;
-    typedef std::map< ObservableType, SingleObservablePodInputType > PodInputDataType;
-
-    PodInputDataType observationsAndTimes = simulateObservations< StateScalarType, TimeType >(
-                measurementSimulationInput, orbitDeterminationManager.getObservationManagers( ) );
-
-
-    Eigen::Matrix< StateScalarType, Eigen::Dynamic, 1 > truthParameters = initialParameterEstimate;
-
-    for( unsigned int i = 0; i < numberOfNumericalBodies; i++ )
-    {
-        initialParameterEstimate[ 0 + 6 * i ] += 1.0E3;
-        initialParameterEstimate[ 1 + 6 * i ] += 1.0E3;
-        initialParameterEstimate[ 2 + 6 * i ] += 1.0E3;
-        initialParameterEstimate[ 3 + 6 * i ] += 1.0E-2;
-        initialParameterEstimate[ 4 + 6 * i ] += 1.0E-2;
-        initialParameterEstimate[ 5 + 6 * i ] += 1.0E-2;
-    }
-    initialParameterEstimate( 6 ) *= ( 1.0 + 1.0E-6 );
-
-
-    boost::shared_ptr< PodInput< StateScalarType, TimeType > > podInput =
-            boost::make_shared< PodInput< StateScalarType, TimeType > >(
-                observationsAndTimes, initialParameterEstimate.rows( ), Eigen::MatrixXd::Zero( 0, 0 ),
-                initialParameterEstimate - truthParameters );
-
-    boost::shared_ptr< PodOutput< StateScalarType > > podOutput = orbitDeterminationManager.estimateParameters(
-                podInput, boost::make_shared< EstimationConvergenceChecker >( ), true, true, false, false );
-
-    return( podOutput->parameterEstimate_.template cast< double >( ) - truthParameters .template cast< double >( ) );
-}
-
-=======
 //! This test checks, for a variety of data types/floating point types, if the orbit determination correctly converges
 //! when simulating data, perturbing the dynamical parameters, and then retrieving the original parameters
->>>>>>> 1ee01b01
 BOOST_AUTO_TEST_CASE( test_EstimationFromPosition )
 {
     for( int simulationType = 0; simulationType < 4; simulationType++ )
