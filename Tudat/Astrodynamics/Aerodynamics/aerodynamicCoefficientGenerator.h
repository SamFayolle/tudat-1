/*    Copyright (c) 2010-2015, Delft University of Technology
 *    All rights reserved.
 *
 *    Redistribution and use in source and binary forms, with or without modification, are
 *    permitted provided that the following conditions are met:
 *      - Redistributions of source code must retain the above copyright notice, this list of
 *        conditions and the following disclaimer.
 *      - Redistributions in binary form must reproduce the above copyright notice, this list of
 *        conditions and the following disclaimer in the documentation and/or other materials
 *        provided with the distribution.
 *      - Neither the name of the Delft University of Technology nor the names of its contributors
 *        may be used to endorse or promote products derived from this software without specific
 *        prior written permission.
 *
 *    THIS SOFTWARE IS PROVIDED BY THE COPYRIGHT HOLDERS AND CONTRIBUTORS "AS IS" AND ANY EXPRESS
 *    OR IMPLIED WARRANTIES, INCLUDING, BUT NOT LIMITED TO, THE IMPLIED WARRANTIES OF
 *    MERCHANTABILITY AND FITNESS FOR A PARTICULAR PURPOSE ARE DISCLAIMED. IN NO EVENT SHALL THE
 *    COPYRIGHT HOLDER OR CONTRIBUTORS BE LIABLE FOR ANY DIRECT, INDIRECT, INCIDENTAL, SPECIAL,
 *    EXEMPLARY, OR CONSEQUENTIAL DAMAGES (INCLUDING, BUT NOT LIMITED TO, PROCUREMENT OF SUBSTITUTE
 *    GOODS OR SERVICES; LOSS OF USE, DATA, OR PROFITS; OR BUSINESS INTERRUPTION) HOWEVER CAUSED
 *    AND ON ANY THEORY OF LIABILITY, WHETHER IN CONTRACT, STRICT LIABILITY, OR TORT (INCLUDING
 *    NEGLIGENCE OR OTHERWISE) ARISING IN ANY WAY OUT OF THE USE OF THIS SOFTWARE, EVEN IF ADVISED
 *    OF THE POSSIBILITY OF SUCH DAMAGE.
 *
 *    Changelog
 *      YYMMDD    Author            Comment
 *      102511    D. Dirkx          First version of file.
 *      110501    D. Dirkx          Added more comments.
 *      112701    D. Dirkx          Finalized for code check.
 *      110131    B. Romgens        Minor modifications during code check.
 *      110204    D. Dirkx          Finalized code.
 *      110615    F.M. Engelen      Made a child of Coefficient Database. Moved aerodynamic
 *                                  reference quatities to the parent class.
 *      120825    A. Ronse          Changed dataPointsOfIndependentVariables_ to array of doubles.
 *                                  Fixed bug in setMachPoint function.
 *      120912    D. Dirkx          Templatized class, adjusted to meet RAII idiom.
 *      140129    D. Dirkx          Changed Doxygen descriptions
 *      140130    T. Roegiers       Changed Doxygen descriptions
 *
 *    References
 *      Gentry, A., Smyth, D., and Oliver, W. The Mark IV Supersonic-Hypersonic
 *        Arbitrary Body Program, Volume II - Program Formulation, Douglas
 *        Aircraft Company, 1973.
 *
 *    Notes
 *
 */

#ifndef TUDAT_AERODYNAMIC_COEFFICIENT_GENERATOR_H
#define TUDAT_AERODYNAMIC_COEFFICIENT_GENERATOR_H

#include <vector>

#include <boost/multi_array.hpp>
#include <boost/shared_ptr.hpp>

#include <Eigen/Core>

#include "Tudat/Astrodynamics/Aerodynamics/aerodynamicCoefficientInterface.h"
#include "Tudat/Mathematics/Interpolators/multiLinearInterpolator.h"
#include "Tudat/Mathematics/BasicMathematics/linearAlgebraTypes.h"

namespace tudat
{
namespace aerodynamics
{

//! Base class for aerodynamic coefficient generator.
/*!
 * Abstract base class for aerodynamic analysis method. Stores independent variable values
 * and data points of independent variables. Coefficients are stored in a multi_array of pointers.
 */
template< int NumberOfIndependentVariables, int NumberOfCoefficients = 6 >
class AerodynamicCoefficientGenerator: public AerodynamicCoefficientInterface
{
public:

    //! Default base class constructor.
    /*!
     *  Default base class constructor, sets independent variable data points and aerodynamics
     *  reference quantities.
     *  \param dataPointsOfIndependentVariables Vector of vector, where each subvector contains
     *  the data points of each of the independent variables for the coefficient generation.
     *  The number of subvectors must be equal to the number of independent variables. It is
     *  recommended that each of the subvectors is sorted in ascending order.
     *  \param referenceLength Reference length with which aerodynamic moments (about x- and
     *  z- axes) are non-dimensionalized.
     *  \param referenceArea Reference area with which aerodynamic forces and moments are
     *  non-dimensionalized.
     *  \param lateralReferenceLength Reference length with which aerodynamic moments (about y-axis)
     *  is non-dimensionalized.
     *  \param momentReferencePoint Point w.r.t. aerodynamic moment is calculated
     *  \param independentVariableNames Vector with identifiers the physical meaning of each
     *  independent variable of the aerodynamic coefficients.
     *  \param areCoefficientsInAerodynamicFrame Boolean to define whether the aerodynamic
     *  coefficients are defined in the aerodynamic frame (lift, drag, side force) or in the body
<<<<<<< HEAD
     *  frame (typically denoted as Cx, Cy, Cz).
     *  \param areCoefficientsInNegativeAxisDirection Boolean to define whether the aerodynamic
     *  coefficients are positiver along tyhe positive axes of the body or aerodynamic frame
     *  (see areCoefficientsInAerodynamicFrame). Note that for (lift, drag, side force), the
     *  coefficients are typically defined in negative direction.
=======
     *  frame (typically denoted as Cx, Cy, Cz) (default true).
     *  \param areCoefficientsInNegativeAxisDirection Boolean to define whether the aerodynamic
     *  coefficients are positiver along tyhe positive axes of the body or aerodynamic frame
     *  (see areCoefficientsInAerodynamicFrame). Note that for (lift, drag, side force), the
     *  coefficients are typically defined in negative direction (default true).
>>>>>>> 506c6580
     */
    AerodynamicCoefficientGenerator(
            const std::vector< std::vector< double > >& dataPointsOfIndependentVariables,
            const double referenceLength,
            const double referenceArea,
            const double lateralReferenceLength,
            const Eigen::Vector3d& momentReferencePoint,
            const std::vector< AerodynamicCoefficientsIndependentVariables > independentVariableNames,
<<<<<<< HEAD
            const bool areCoefficientsInAerodynamicFrame = 1,
            const bool areCoefficientsInNegativeAxisDirection = 1  ):
=======
            const bool areCoefficientsInAerodynamicFrame = true,
            const bool areCoefficientsInNegativeAxisDirection = true  ):
>>>>>>> 506c6580
        AerodynamicCoefficientInterface(
            referenceLength, referenceArea, lateralReferenceLength, momentReferencePoint,
            independentVariableNames, areCoefficientsInAerodynamicFrame,
            areCoefficientsInNegativeAxisDirection ),
        dataPointsOfIndependentVariables_( dataPointsOfIndependentVariables )
    {
        // Check that the size of dataPointsOfIndependentVariables matches the template parameter.
        assert( dataPointsOfIndependentVariables_.size( ) == NumberOfIndependentVariables );

        boost::array< int, NumberOfIndependentVariables > numberOfPointsPerIndependentVariables;
        for( int i = 0; i < NumberOfIndependentVariables; i++ )
        {
            numberOfPointsPerIndependentVariables[ i ] = dataPointsOfIndependentVariables_[ i ].
                                                         size( );
        }

        aerodynamicCoefficients_.resize( numberOfPointsPerIndependentVariables );
    }

    //! Default destructor.
    virtual ~AerodynamicCoefficientGenerator( ) { }

    //! Get the number of points for an independent variable.
    /*!
     * Returns the number of different values of a given independent variable
     * at which coefficients are determined.
     * \param independentVariable Independent variable from which to retrieve
     * number of data points.
     * \return Number of data points for selected independent variable.
     */
    int getNumberOfValuesOfIndependentVariable( const int independentVariable ) const
    {
        return dataPointsOfIndependentVariables_ [ independentVariable ].size( );
    }

    //! Get a value of an independent variable.
    /*!
     * Returns a value of an independent variable at which aerodynamic
     * coefficients are to be determined.
     * \param independentVariable Independent variable index.
     * \param index Index from independent variable list for which to retrieve the value.
     * \return Value of independent variable at index.
     */
    double getIndependentVariablePoint( const int independentVariable, const int index ) const
    {
        return dataPointsOfIndependentVariables_[ independentVariable ][ index ];
    }

    //! Get aerodynamic coefficients.
    /*!
     * Virtual function to return the aerodynamic coefficients at a specified
     * set of independent variables.
     * \param independentVariables Array of values of independent variable indices in
     * dataPointsOfIndependentVariables_ for which to retrieve aerodynamic coefficients.
     * \return vector of coefficients at specified independent variable indices.
     */
    virtual Eigen::Matrix< double, NumberOfCoefficients, 1 > getAerodynamicCoefficientsDataPoint(
            const boost::array< int, NumberOfIndependentVariables > independentVariables ) = 0;

    //! Function to return the complete set of aerodynamic coefficients that have been calculated.
<<<<<<< HEAD
    /*!
     *  Function to return the complete set of aerodynamic coefficients that have been calculated.
     *  \return Complete set of aerodynamic coefficients that have been calculated.
     */
    boost::multi_array< Eigen::Matrix< double, NumberOfCoefficients, 1 >,
    NumberOfIndependentVariables > getAerodynamicCoefficientsTables( )
    {
        return aerodynamicCoefficients_;
    }
\
    //! Get the data points of the independent variables at which the coefficients are calculated.
    /*!
     *  Get the data points of the independent variables at which the coefficients are calculated.
     *  The aerodynamic coefficients are calculated each set of combinations of the independent
     *  variables.
     *  \return Data points of the independent variables at which the coefficients are calculated.
     */
    std::vector< std::vector< double > > getDataPointsOfIndependentVariables( )
    {
        return dataPointsOfIndependentVariables_;
    }

    //! Compute the aerodynamic coefficients at current flight condition.
    /*!
     *  Compute the aerodynamic coefficients at current flight conditions (independent variables).
     *  Input is a set of independent variables (doubles) which represent the variables from which
     *  the coefficients are calculated. The physical nature of these variables depends on
     *  the coefficientFunction_ variables. The size of the independent variable vector must be
     *  numberOfIndependentVariables_
     *  \param independentVariables Independent variables of force and moment coefficient
     *  determination implemented by derived class
     */
    virtual void updateCurrentCoefficients( const std::vector< double >& independentVariables )
    {
        // Check if the correct number of aerodynamic coefficients is provided.
        if( independentVariables.size( ) != numberOfIndependentVariables_ )
        {
            throw std::runtime_error(
                        "Error in AerodynamicCoefficientGenerator, number of "
                        "input variables is inconsistent " );
        }

        // Update current coefficients.
        basic_mathematics::Vector6d currentCoefficients = coefficientInterpolator_->interpolate(
                    independentVariables );
        currentForceCoefficients_ = currentCoefficients.segment( 0, 3 );
        currentMomentCoefficients_ = currentCoefficients.segment( 3, 3 );
    }

protected:


    //! Generate aerodynamic coefficients.
=======
>>>>>>> 506c6580
    /*!
     *  Function to return the complete set of aerodynamic coefficients that have been calculated.
     *  \return Complete set of aerodynamic coefficients that have been calculated.
     */
<<<<<<< HEAD
    virtual void generateCoefficients( ) = 0;

    //! Function to create the coefficient interpolator from the discrete set in
    //! aerodynamicCoefficients_
    void createInterpolator( )
    {
        // Create interpolator for coefficients.
        coefficientInterpolator_ =
                boost::make_shared< interpolators::MultiLinearInterpolator< double,
                basic_mathematics::Vector6d, 3 > >
                ( dataPointsOfIndependentVariables_, aerodynamicCoefficients_ );

    }

    //! N-dimensional array containing all computer aerodynamic coefficients.
    /*!
     *  N-dimensional array containing all computer aerodynamic coefficients. The k-th dimension
     *  pertains to coefficients at the k-th independent variable, the data points for which are
     *  defined by dataPointsOfIndependentVariables_ and the physical meaning of which are defined
     *  by independentVariableNames_
=======
    boost::multi_array< Eigen::Matrix< double, NumberOfCoefficients, 1 >,
    NumberOfIndependentVariables > getAerodynamicCoefficientsTables( )
    {
        return aerodynamicCoefficients_;
    }

    //! Get the data points of the independent variables at which the coefficients are calculated.
    /*!
     *  Get the data points of the independent variables at which the coefficients are calculated.
     *  The aerodynamic coefficients are calculated each set of combinations of the independent
     *  variables.
     *  \return Data points of the independent variables at which the coefficients are calculated.
>>>>>>> 506c6580
     */
    std::vector< std::vector< double > > getDataPointsOfIndependentVariables( )
    {
        return dataPointsOfIndependentVariables_;
    }

<<<<<<< HEAD
    //! Data points of the independent variables at which the coefficients are calculated.
    /*!
     *  Data points of the independent variables at which the coefficients are calculated. The
     *  k-th vector contains the vector of data points to which the k-th independent variables
     *  (defined by independentVariableNames_) are set during the calculation of the aerodynamic
     *  coefficients.
=======
    //! Compute the aerodynamic coefficients at current flight condition.
    /*!
     *  Compute the aerodynamic coefficients at current flight conditions (independent variables).
     *  Input is a set of independent variables (doubles) which represent the variables from which
     *  the coefficients are calculated. The physical nature of these variables depends on
     *  the coefficientFunction_ variables. The size of the independent variable vector must be
     *  numberOfIndependentVariables_
     *  \param independentVariables Independent variables of force and moment coefficient
     *  determination implemented by derived class
>>>>>>> 506c6580
     */
    virtual void updateCurrentCoefficients( const std::vector< double >& independentVariables )
    {
        // Check if the correct number of aerodynamic coefficients is provided.
        if( independentVariables.size( ) != numberOfIndependentVariables_ )
        {
            throw std::runtime_error(
                        "Error in AerodynamicCoefficientGenerator, number of "
                        "input variables is inconsistent " );
        }

        // Update current coefficients.
        basic_mathematics::Vector6d currentCoefficients = coefficientInterpolator_->interpolate(
                    independentVariables );
        currentForceCoefficients_ = currentCoefficients.segment( 0, 3 );
        currentMomentCoefficients_ = currentCoefficients.segment( 3, 3 );
    }

protected:


<<<<<<< HEAD
=======
    //! Generate aerodynamic coefficients.
    /*!
     * Virtual function to generate aerodynamic coefficients for the list of independent variables
     * passed to the constructor.
     */
    virtual void generateCoefficients( ) = 0;

    //! Function to create the coefficient interpolator from the discrete set in
    //! aerodynamicCoefficients_
    void createInterpolator( )
    {
        // Create interpolator for coefficients.
        coefficientInterpolator_ =
                boost::make_shared< interpolators::MultiLinearInterpolator< double,
                basic_mathematics::Vector6d, 3 > >
                ( dataPointsOfIndependentVariables_, aerodynamicCoefficients_ );

    }

    //! N-dimensional array containing all computer aerodynamic coefficients.
    /*!
     *  N-dimensional array containing all computer aerodynamic coefficients. The k-th dimension
     *  pertains to coefficients at the k-th independent variable, the data points for which are
     *  defined by dataPointsOfIndependentVariables_ and the physical meaning of which are defined
     *  by independentVariableNames_
     */
    boost::multi_array< Eigen::Matrix< double, NumberOfCoefficients, 1 >,
    NumberOfIndependentVariables > aerodynamicCoefficients_;

    //! Data points of the independent variables at which the coefficients are calculated.
    /*!
     *  Data points of the independent variables at which the coefficients are calculated. The
     *  k-th vector contains the vector of data points to which the k-th independent variables
     *  (defined by independentVariableNames_) are set during the calculation of the aerodynamic
     *  coefficients.
     */
    std::vector< std::vector< double > > dataPointsOfIndependentVariables_;

>>>>>>> 506c6580
    //! Interpolator producing continuous aerodynamic coefficients from the discrete calculations
    //! contained in aerodynamicCoefficients_.
    boost::shared_ptr< interpolators::Interpolator< double, basic_mathematics::Vector6d > >
            coefficientInterpolator_;
};

} // namespace aerodynamics
} // namespace tudat

#endif // TUDAT_AERODYNAMIC_COEFFICIENT_GENERATOR_H<|MERGE_RESOLUTION|>--- conflicted
+++ resolved
@@ -94,19 +94,11 @@
      *  independent variable of the aerodynamic coefficients.
      *  \param areCoefficientsInAerodynamicFrame Boolean to define whether the aerodynamic
      *  coefficients are defined in the aerodynamic frame (lift, drag, side force) or in the body
-<<<<<<< HEAD
-     *  frame (typically denoted as Cx, Cy, Cz).
-     *  \param areCoefficientsInNegativeAxisDirection Boolean to define whether the aerodynamic
-     *  coefficients are positiver along tyhe positive axes of the body or aerodynamic frame
-     *  (see areCoefficientsInAerodynamicFrame). Note that for (lift, drag, side force), the
-     *  coefficients are typically defined in negative direction.
-=======
      *  frame (typically denoted as Cx, Cy, Cz) (default true).
      *  \param areCoefficientsInNegativeAxisDirection Boolean to define whether the aerodynamic
      *  coefficients are positiver along tyhe positive axes of the body or aerodynamic frame
      *  (see areCoefficientsInAerodynamicFrame). Note that for (lift, drag, side force), the
      *  coefficients are typically defined in negative direction (default true).
->>>>>>> 506c6580
      */
     AerodynamicCoefficientGenerator(
             const std::vector< std::vector< double > >& dataPointsOfIndependentVariables,
@@ -115,13 +107,8 @@
             const double lateralReferenceLength,
             const Eigen::Vector3d& momentReferencePoint,
             const std::vector< AerodynamicCoefficientsIndependentVariables > independentVariableNames,
-<<<<<<< HEAD
-            const bool areCoefficientsInAerodynamicFrame = 1,
-            const bool areCoefficientsInNegativeAxisDirection = 1  ):
-=======
             const bool areCoefficientsInAerodynamicFrame = true,
             const bool areCoefficientsInNegativeAxisDirection = true  ):
->>>>>>> 506c6580
         AerodynamicCoefficientInterface(
             referenceLength, referenceArea, lateralReferenceLength, momentReferencePoint,
             independentVariableNames, areCoefficientsInAerodynamicFrame,
@@ -182,7 +169,6 @@
             const boost::array< int, NumberOfIndependentVariables > independentVariables ) = 0;
 
     //! Function to return the complete set of aerodynamic coefficients that have been calculated.
-<<<<<<< HEAD
     /*!
      *  Function to return the complete set of aerodynamic coefficients that have been calculated.
      *  \return Complete set of aerodynamic coefficients that have been calculated.
@@ -192,7 +178,7 @@
     {
         return aerodynamicCoefficients_;
     }
-\
+
     //! Get the data points of the independent variables at which the coefficients are calculated.
     /*!
      *  Get the data points of the independent variables at which the coefficients are calculated.
@@ -236,13 +222,10 @@
 
 
     //! Generate aerodynamic coefficients.
-=======
->>>>>>> 506c6580
-    /*!
-     *  Function to return the complete set of aerodynamic coefficients that have been calculated.
-     *  \return Complete set of aerodynamic coefficients that have been calculated.
-     */
-<<<<<<< HEAD
+    /*!
+     * Virtual function to generate aerodynamic coefficients for the list of independent variables
+     * passed to the constructor.
+     */
     virtual void generateCoefficients( ) = 0;
 
     //! Function to create the coefficient interpolator from the discrete set in
@@ -263,106 +246,19 @@
      *  pertains to coefficients at the k-th independent variable, the data points for which are
      *  defined by dataPointsOfIndependentVariables_ and the physical meaning of which are defined
      *  by independentVariableNames_
-=======
+     */
     boost::multi_array< Eigen::Matrix< double, NumberOfCoefficients, 1 >,
-    NumberOfIndependentVariables > getAerodynamicCoefficientsTables( )
-    {
-        return aerodynamicCoefficients_;
-    }
-
-    //! Get the data points of the independent variables at which the coefficients are calculated.
-    /*!
-     *  Get the data points of the independent variables at which the coefficients are calculated.
-     *  The aerodynamic coefficients are calculated each set of combinations of the independent
-     *  variables.
-     *  \return Data points of the independent variables at which the coefficients are calculated.
->>>>>>> 506c6580
-     */
-    std::vector< std::vector< double > > getDataPointsOfIndependentVariables( )
-    {
-        return dataPointsOfIndependentVariables_;
-    }
-
-<<<<<<< HEAD
+    NumberOfIndependentVariables > aerodynamicCoefficients_;
+
     //! Data points of the independent variables at which the coefficients are calculated.
     /*!
      *  Data points of the independent variables at which the coefficients are calculated. The
      *  k-th vector contains the vector of data points to which the k-th independent variables
      *  (defined by independentVariableNames_) are set during the calculation of the aerodynamic
      *  coefficients.
-=======
-    //! Compute the aerodynamic coefficients at current flight condition.
-    /*!
-     *  Compute the aerodynamic coefficients at current flight conditions (independent variables).
-     *  Input is a set of independent variables (doubles) which represent the variables from which
-     *  the coefficients are calculated. The physical nature of these variables depends on
-     *  the coefficientFunction_ variables. The size of the independent variable vector must be
-     *  numberOfIndependentVariables_
-     *  \param independentVariables Independent variables of force and moment coefficient
-     *  determination implemented by derived class
->>>>>>> 506c6580
-     */
-    virtual void updateCurrentCoefficients( const std::vector< double >& independentVariables )
-    {
-        // Check if the correct number of aerodynamic coefficients is provided.
-        if( independentVariables.size( ) != numberOfIndependentVariables_ )
-        {
-            throw std::runtime_error(
-                        "Error in AerodynamicCoefficientGenerator, number of "
-                        "input variables is inconsistent " );
-        }
-
-        // Update current coefficients.
-        basic_mathematics::Vector6d currentCoefficients = coefficientInterpolator_->interpolate(
-                    independentVariables );
-        currentForceCoefficients_ = currentCoefficients.segment( 0, 3 );
-        currentMomentCoefficients_ = currentCoefficients.segment( 3, 3 );
-    }
-
-protected:
-
-
-<<<<<<< HEAD
-=======
-    //! Generate aerodynamic coefficients.
-    /*!
-     * Virtual function to generate aerodynamic coefficients for the list of independent variables
-     * passed to the constructor.
-     */
-    virtual void generateCoefficients( ) = 0;
-
-    //! Function to create the coefficient interpolator from the discrete set in
-    //! aerodynamicCoefficients_
-    void createInterpolator( )
-    {
-        // Create interpolator for coefficients.
-        coefficientInterpolator_ =
-                boost::make_shared< interpolators::MultiLinearInterpolator< double,
-                basic_mathematics::Vector6d, 3 > >
-                ( dataPointsOfIndependentVariables_, aerodynamicCoefficients_ );
-
-    }
-
-    //! N-dimensional array containing all computer aerodynamic coefficients.
-    /*!
-     *  N-dimensional array containing all computer aerodynamic coefficients. The k-th dimension
-     *  pertains to coefficients at the k-th independent variable, the data points for which are
-     *  defined by dataPointsOfIndependentVariables_ and the physical meaning of which are defined
-     *  by independentVariableNames_
-     */
-    boost::multi_array< Eigen::Matrix< double, NumberOfCoefficients, 1 >,
-    NumberOfIndependentVariables > aerodynamicCoefficients_;
-
-    //! Data points of the independent variables at which the coefficients are calculated.
-    /*!
-     *  Data points of the independent variables at which the coefficients are calculated. The
-     *  k-th vector contains the vector of data points to which the k-th independent variables
-     *  (defined by independentVariableNames_) are set during the calculation of the aerodynamic
-     *  coefficients.
      */
     std::vector< std::vector< double > > dataPointsOfIndependentVariables_;
 
->>>>>>> 506c6580
     //! Interpolator producing continuous aerodynamic coefficients from the discrete calculations
     //! contained in aerodynamicCoefficients_.
     boost::shared_ptr< interpolators::Interpolator< double, basic_mathematics::Vector6d > >
