/*    Copyright (c) 2010-2017, Delft University of Technology
 *    All rigths reserved
 *
 *    This file is part of the Tudat. Redistribution and use in source and
 *    binary forms, with or without modification, are permitted exclusively
 *    under the terms of the Modified BSD license. You should have received
 *    a copy of the license with this file. If not, please or visit:
 *    http://tudat.tudelft.nl/LICENSE.
 */
#ifndef TUDAT_CONSTANTEPHEMERIS_H
#define TUDAT_CONSTANTEPHEMERIS_H

#include <boost/function.hpp>
#include <boost/lambda/lambda.hpp>

#include "Tudat/Astrodynamics/Ephemerides/ephemeris.h"


namespace tudat
{

namespace ephemerides
{

//! Ephemeris class that gives a constant (i.e. time independent) state.
class ConstantEphemeris : public Ephemeris
{
public:

    using Ephemeris::getCartesianState;

    //! Constructor of a constant Ephemeris object
    /*!
     *  Constructor.
     *  \param constantStateFunction Function returning the constant state.
     *  \param referenceFrameOrigin Origin of reference frame in which state is defined.
     *  \param referenceFrameOrientation Orientation of reference frame in which state is defined.
     */
    ConstantEphemeris( const boost::function< Eigen::Vector6d( ) > constantStateFunction,
                       const std::string& referenceFrameOrigin = "SSB",
                       const std::string& referenceFrameOrientation = "ECLIPJ2000" ):
        Ephemeris( referenceFrameOrigin, referenceFrameOrientation ),
                constantStateFunction_( constantStateFunction ) { }

    //! Constructor of a constant Ephemeris object
    /*!
     *  Constructor
     *  \param constantState Constant state value.
     *  \param referenceFrameOrigin Origin of reference frame in which state is defined.
     *  \param referenceFrameOrientation Orientation of reference frame in which state is defined.
     */
    ConstantEphemeris( const Eigen::Vector6d constantState,
                       const std::string& referenceFrameOrigin = "SSB",
                       const std::string& referenceFrameOrientation = "ECLIPJ2000" ):
        Ephemeris( referenceFrameOrigin, referenceFrameOrientation )
        { constantStateFunction_ = boost::lambda::constant( constantState ); }

    //! Get state from ephemeris.
    /*!
     * Returns state from ephemeris at given time.
     * \param seconsSinceEpoch Seconds since epoch at which ephemeris is to be evaluated
              (not used in this derived class)
     * \return Constant state given by constantStateFunction_
     */
<<<<<<< HEAD
    basic_mathematics::Vector6d getCartesianState(
=======
    Eigen::Vector6d getCartesianState(
>>>>>>> b9b7e628
            const double seconsSinceEpoch = 0.0 )
    {
        return constantStateFunction_( );
    }

    //! Modifies the constant state
    /*!
     * Changes the constant state value to a new value.
     * \param newState New value for constant state.
     */
    void updateConstantState( const Eigen::Vector6d& newState )
    {
        constantStateFunction_ = boost::lambda::constant( newState );
    }

private:

    //! Time-independent state function.
    /*!
     *  Function that returns a constant cartesian state.
     */
    boost::function< Eigen::Vector6d( ) > constantStateFunction_;

};

} // namespace ephemerides

} // namespace tudat

#endif // TUDAT_CONSTANTEPHEMERIS_H
<|MERGE_RESOLUTION|>--- conflicted
+++ resolved
@@ -7,93 +7,89 @@
  *    a copy of the license with this file. If not, please or visit:
  *    http://tudat.tudelft.nl/LICENSE.
  */
-#ifndef TUDAT_CONSTANTEPHEMERIS_H
-#define TUDAT_CONSTANTEPHEMERIS_H
-
-#include <boost/function.hpp>
-#include <boost/lambda/lambda.hpp>
-
-#include "Tudat/Astrodynamics/Ephemerides/ephemeris.h"
-
-
-namespace tudat
-{
-
-namespace ephemerides
-{
-
-//! Ephemeris class that gives a constant (i.e. time independent) state.
-class ConstantEphemeris : public Ephemeris
-{
-public:
-
-    using Ephemeris::getCartesianState;
-
-    //! Constructor of a constant Ephemeris object
-    /*!
-     *  Constructor.
-     *  \param constantStateFunction Function returning the constant state.
-     *  \param referenceFrameOrigin Origin of reference frame in which state is defined.
-     *  \param referenceFrameOrientation Orientation of reference frame in which state is defined.
-     */
-    ConstantEphemeris( const boost::function< Eigen::Vector6d( ) > constantStateFunction,
-                       const std::string& referenceFrameOrigin = "SSB",
-                       const std::string& referenceFrameOrientation = "ECLIPJ2000" ):
-        Ephemeris( referenceFrameOrigin, referenceFrameOrientation ),
-                constantStateFunction_( constantStateFunction ) { }
-
-    //! Constructor of a constant Ephemeris object
-    /*!
-     *  Constructor
-     *  \param constantState Constant state value.
-     *  \param referenceFrameOrigin Origin of reference frame in which state is defined.
-     *  \param referenceFrameOrientation Orientation of reference frame in which state is defined.
-     */
-    ConstantEphemeris( const Eigen::Vector6d constantState,
-                       const std::string& referenceFrameOrigin = "SSB",
-                       const std::string& referenceFrameOrientation = "ECLIPJ2000" ):
-        Ephemeris( referenceFrameOrigin, referenceFrameOrientation )
-        { constantStateFunction_ = boost::lambda::constant( constantState ); }
-
-    //! Get state from ephemeris.
-    /*!
-     * Returns state from ephemeris at given time.
-     * \param seconsSinceEpoch Seconds since epoch at which ephemeris is to be evaluated
-              (not used in this derived class)
-     * \return Constant state given by constantStateFunction_
-     */
-<<<<<<< HEAD
-    basic_mathematics::Vector6d getCartesianState(
-=======
-    Eigen::Vector6d getCartesianState(
->>>>>>> b9b7e628
-            const double seconsSinceEpoch = 0.0 )
-    {
-        return constantStateFunction_( );
-    }
-
-    //! Modifies the constant state
-    /*!
-     * Changes the constant state value to a new value.
-     * \param newState New value for constant state.
-     */
-    void updateConstantState( const Eigen::Vector6d& newState )
-    {
-        constantStateFunction_ = boost::lambda::constant( newState );
-    }
-
-private:
-
-    //! Time-independent state function.
-    /*!
-     *  Function that returns a constant cartesian state.
-     */
-    boost::function< Eigen::Vector6d( ) > constantStateFunction_;
-
-};
-
-} // namespace ephemerides
-
-} // namespace tudat
-
-#endif // TUDAT_CONSTANTEPHEMERIS_H
+#ifndef TUDAT_CONSTANTEPHEMERIS_H
+#define TUDAT_CONSTANTEPHEMERIS_H
+
+#include <boost/function.hpp>
+#include <boost/lambda/lambda.hpp>
+
+#include "Tudat/Astrodynamics/Ephemerides/ephemeris.h"
+
+
+namespace tudat
+{
+
+namespace ephemerides
+{
+
+//! Ephemeris class that gives a constant (i.e. time independent) state.
+class ConstantEphemeris : public Ephemeris
+{
+public:
+
+    using Ephemeris::getCartesianState;
+
+    //! Constructor of a constant Ephemeris object
+    /*!
+     *  Constructor.
+     *  \param constantStateFunction Function returning the constant state.
+     *  \param referenceFrameOrigin Origin of reference frame in which state is defined.
+     *  \param referenceFrameOrientation Orientation of reference frame in which state is defined.
+     */
+    ConstantEphemeris( const boost::function< Eigen::Vector6d( ) > constantStateFunction,
+                       const std::string& referenceFrameOrigin = "SSB",
+                       const std::string& referenceFrameOrientation = "ECLIPJ2000" ):
+        Ephemeris( referenceFrameOrigin, referenceFrameOrientation ),
+                constantStateFunction_( constantStateFunction ) { }
+
+    //! Constructor of a constant Ephemeris object
+    /*!
+     *  Constructor
+     *  \param constantState Constant state value.
+     *  \param referenceFrameOrigin Origin of reference frame in which state is defined.
+     *  \param referenceFrameOrientation Orientation of reference frame in which state is defined.
+     */
+    ConstantEphemeris( const Eigen::Vector6d constantState,
+                       const std::string& referenceFrameOrigin = "SSB",
+                       const std::string& referenceFrameOrientation = "ECLIPJ2000" ):
+        Ephemeris( referenceFrameOrigin, referenceFrameOrientation )
+        { constantStateFunction_ = boost::lambda::constant( constantState ); }
+
+    //! Get state from ephemeris.
+    /*!
+     * Returns state from ephemeris at given time.
+     * \param seconsSinceEpoch Seconds since epoch at which ephemeris is to be evaluated
+              (not used in this derived class)
+     * \return Constant state given by constantStateFunction_
+     */
+    Eigen::Vector6d getCartesianState(
+            const double seconsSinceEpoch = 0.0 )
+    {
+        return constantStateFunction_( );
+    }
+
+    //! Modifies the constant state
+    /*!
+     * Changes the constant state value to a new value.
+     * \param newState New value for constant state.
+     */
+    void updateConstantState( const Eigen::Vector6d& newState )
+    {
+        constantStateFunction_ = boost::lambda::constant( newState );
+    }
+
+private:
+
+    //! Time-independent state function.
+    /*!
+     *  Function that returns a constant cartesian state.
+     */
+    boost::function< Eigen::Vector6d( ) > constantStateFunction_;
+
+};
+
+} // namespace ephemerides
+
+} // namespace tudat
+
+#endif // TUDAT_CONSTANTEPHEMERIS_H