--- conflicted
+++ resolved
@@ -186,15 +186,6 @@
                                 accelerationModelIterator->first );
                 }
 
-<<<<<<< HEAD
-=======
-                if( translationalAccelerationModels.count( acceleratedBodyIterator->first ) == 0 )
-                {
-                    singleAccelerationUpdateNeeds[ body_transational_state_update ].push_back(
-                                acceleratedBodyIterator->first );
-                }
->>>>>>> 8ea92e41
-
                 // Check acceleration model type and change environment update list accordingly.
                 switch( currentAccelerationModelType )
                 {
