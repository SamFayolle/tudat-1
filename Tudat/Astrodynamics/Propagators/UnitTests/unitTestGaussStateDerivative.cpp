--- conflicted
+++ resolved
@@ -1,487 +1,481 @@
-/*    Copyright (c) 2010-2017, Delft University of Technology
- *    All rigths reserved
- *
- *    This file is part of the Tudat. Redistribution and use in source and
- *    binary forms, with or without modification, are permitted exclusively
- *    under the terms of the Modified BSD license. You should have received
- *    a copy of the license with this file. If not, please or visit:
- *    http://tudat.tudelft.nl/LICENSE.
- */
-
-#define BOOST_TEST_MAIN
-
-#include <limits>
-#include <string>
-#include <thread>
-
-#include <boost/make_shared.hpp>
-#include <boost/format.hpp>
-#include <boost/test/unit_test.hpp>
-
-#include <Tudat/SimulationSetup/tudatSimulationHeader.h>
-
-namespace tudat
-{
-namespace unit_tests
-{
-
-BOOST_AUTO_TEST_SUITE( test_gauss_propagator )
-
-// Test Gauss propagator for point mass central body.
-BOOST_AUTO_TEST_CASE( testGaussPopagatorForPointMassCentralBodies )
-{
-    for( int propagatorType = 0; propagatorType < 2; propagatorType++ )
-    {
-        // Test simulation for different central body cases
-        //    for( unsigned int simulationCase = 1; simulationCase < 2; simulationCase++ )
-        //    {
-        //Using declarations.
-        using namespace tudat::interpolators;
-        using namespace tudat::numerical_integrators;
-        using namespace tudat::spice_interface;
-        using namespace tudat::simulation_setup;
-        using namespace tudat::basic_astrodynamics;
-        using namespace tudat::orbital_element_conversions;
-        using namespace tudat::propagators;
-
-
-        //Load spice kernels.
-        std::string kernelsPath = input_output::getSpiceKernelPath( );
-        spice_interface::loadSpiceKernelInTudat( kernelsPath + "de-403-masses.tpc");
-        spice_interface::loadSpiceKernelInTudat( kernelsPath + "naif0009.tls");
-        spice_interface::loadSpiceKernelInTudat( kernelsPath + "pck00009.tpc");
-        spice_interface::loadSpiceKernelInTudat( kernelsPath + "de421.bsp");
-
-        // Define bodies in simulation.
-        unsigned int totalNumberOfBodies = 7;
-        std::vector< std::string > bodyNames;
-        bodyNames.resize( totalNumberOfBodies );
-        bodyNames[ 0 ] = "Earth";
-        bodyNames[ 1 ] = "Mars";
-        bodyNames[ 2 ] = "Sun";
-        bodyNames[ 3 ] = "Venus";
-        bodyNames[ 4 ] = "Moon";
-        bodyNames[ 5 ] = "Mercury";
-        bodyNames[ 6 ] = "Jupiter";
-
-        double initialEphemerisTime = 1.0E7;
-        double finalEphemerisTime = 2.0E7;
-        double maximumTimeStep = 250.0;
-        double buffer = 5.0 * maximumTimeStep;
-
-        // Create bodies needed in simulation
-        std::map< std::string, boost::shared_ptr< BodySettings > > bodySettings =
-                getDefaultBodySettings( bodyNames, initialEphemerisTime - buffer , finalEphemerisTime + buffer );
-
-        for(  std::map< std::string, boost::shared_ptr< BodySettings > >::iterator bodySettingIterator =
-              bodySettings.begin( ); bodySettingIterator != bodySettings.end( ); bodySettingIterator++ )
-        {
-            bodySettingIterator->second->ephemerisSettings->resetFrameOrientation( "J2000" );
-            bodySettingIterator->second->rotationModelSettings->resetOriginalFrame( "J2000" );
-        }
-
-        NamedBodyMap bodyMap = createBodies( bodySettings );
-
-        setGlobalFrameBodyEphemerides( bodyMap, "SSB", "J2000" );
-
-        // Set accelerations between bodies that are to be taken into account.
-        SelectedAccelerationMap accelerationMap;
-        std::map< std::string, std::vector< boost::shared_ptr< AccelerationSettings > > > accelerationsOfEarth;
-        accelerationsOfEarth[ "Sun" ].push_back( boost::make_shared< AccelerationSettings >( central_gravity ) );
-        accelerationsOfEarth[ "Moon" ].push_back( boost::make_shared< AccelerationSettings >( central_gravity ) );
-        accelerationsOfEarth[ "Jupiter" ].push_back( boost::make_shared< AccelerationSettings >( central_gravity ) );
-        accelerationMap[ "Earth" ] = accelerationsOfEarth;
-
-        std::map< std::string, std::vector< boost::shared_ptr< AccelerationSettings > > > accelerationsOfMars;
-        accelerationsOfMars[ "Sun" ].push_back( boost::make_shared< AccelerationSettings >( central_gravity ) );
-        accelerationsOfMars[ "Venus" ].push_back( boost::make_shared< AccelerationSettings >( central_gravity ) );
-        accelerationsOfMars[ "Jupiter" ].push_back( boost::make_shared< AccelerationSettings >( central_gravity ) );
-        accelerationMap[ "Mars" ] = accelerationsOfMars;
-
-        std::map< std::string, std::vector< boost::shared_ptr< AccelerationSettings > > > accelerationsOfVenus;
-        accelerationsOfVenus[ "Sun" ].push_back( boost::make_shared< AccelerationSettings >( central_gravity ) );
-        accelerationsOfVenus[ "Mars" ].push_back( boost::make_shared< AccelerationSettings >( central_gravity ) );
-        accelerationsOfVenus[ "Jupiter" ].push_back( boost::make_shared< AccelerationSettings >( central_gravity ) );
-        accelerationMap[ "Venus" ] = accelerationsOfVenus;
-
-        // Propagate Earth, Mars and Moon
-        std::vector< std::string > bodiesToPropagate;
-        bodiesToPropagate.push_back( "Earth" );
-        bodiesToPropagate.push_back( "Mars" );
-        bodiesToPropagate.push_back( "Venus" );
-
-        unsigned int numberOfNumericalBodies = bodiesToPropagate.size( );
-
-        // Define central bodies: all Sun for simulationCase = 0, Earth and Mars: Sun, Moon: Earth for simulationCase = 1
-        std::vector< std::string > centralBodies;
-        std::map< std::string, std::string > centralBodyMap;
-        centralBodies.resize( numberOfNumericalBodies );
-        for( unsigned int i = 0; i < numberOfNumericalBodies; i++ )
-        {
-            centralBodies[ i ] = "Sun";
-            //        if( i == 2 )
-            //        {
-            //            centralBodies[ i ] = "Earth";
-            //        }
-            //        else
-            {
-                centralBodies[ i ] = "Sun";
-            }
-            centralBodyMap[ bodiesToPropagate[ i ] ] = centralBodies[ i ];
-        }
-
-
-        // Get initial states for bodies.
-        Eigen::VectorXd systemInitialState = Eigen::VectorXd( bodiesToPropagate.size( ) * 6 );
-        for( unsigned int i = 0; i < numberOfNumericalBodies ; i++ )
-        {
-            systemInitialState.segment( i * 6 , 6 ) =
-                    bodyMap[ bodiesToPropagate[ i ] ]->getStateInBaseFrameFromEphemeris( initialEphemerisTime ) -
-                    bodyMap[ centralBodies[ i ] ]->getStateInBaseFrameFromEphemeris( initialEphemerisTime );
-        }
-
-        // Avoid degradation of performance in Kepler element conversions
-        Eigen::Vector6d earthInitialKeplerElements =
-                convertCartesianToKeplerianElements(
-                    Eigen::Vector6d( systemInitialState.segment( 0, 6 ) ), bodyMap.at( "Earth" )->getGravityFieldModel( )->getGravitationalParameter( ) +
-                    bodyMap.at( "Sun" )->getGravityFieldModel( )->getGravitationalParameter( ) );
-
-        earthInitialKeplerElements( 2 ) = mathematical_constants::PI - earthInitialKeplerElements( 2 );
-        earthInitialKeplerElements( 4 ) = earthInitialKeplerElements( 4 ) - 0.4;
-        systemInitialState.segment( 0, 6 ) =
-                convertKeplerianToCartesianElements(
-                    earthInitialKeplerElements, bodyMap.at( "Earth" )->getGravityFieldModel( )->getGravitationalParameter( ) +
-                    bodyMap.at( "Sun" )->getGravityFieldModel( )->getGravitationalParameter( ) );
-
-        // Create acceleratiuon models.
-        AccelerationMap accelerationModelMap = createAccelerationModelsMap(
-                    bodyMap, accelerationMap, centralBodyMap );
-
-        // Create integrator settings.
-        boost::shared_ptr< IntegratorSettings< > > integratorSettings =
-                boost::make_shared< IntegratorSettings< > >
-                ( rungeKutta4,
-                  initialEphemerisTime, 250.0 );
-
-        // Create propagation settings (Cowell)
-        boost::shared_ptr< TranslationalStatePropagatorSettings< double > > propagatorSettings =
-                boost::make_shared< TranslationalStatePropagatorSettings< double > >
-                ( centralBodies, accelerationModelMap, bodiesToPropagate, systemInitialState, finalEphemerisTime );
-
-        // Propagate orbit with Cowell method
-        SingleArcDynamicsSimulator< double > dynamicsSimulator2(
-                    bodyMap, integratorSettings, propagatorSettings, true, false, true );
-
-        // Define ephemeris interrogation settings.
-        double initialTestTime = initialEphemerisTime;
-        double finalTestTime = finalEphemerisTime;
-        double testTimeStep = 1000.0;
-
-        // Get resutls of Cowell integration at given times.
-        double currentTestTime = initialTestTime;
-        std::map< double, Eigen::Matrix< double, 18, 1 > > cowellIntegrationResults;
-        bodyMap[ "Earth" ]->recomputeStateOnNextCall( );
-        bodyMap[ "Mars" ]->recomputeStateOnNextCall( );
-        bodyMap[ "Venus" ]->recomputeStateOnNextCall( );
-
-        while( currentTestTime < finalTestTime )
-        {
-            cowellIntegrationResults[ currentTestTime ].segment( 0, 6 ) =
-                    bodyMap[ "Earth" ]->getStateInBaseFrameFromEphemeris( currentTestTime );
-            cowellIntegrationResults[ currentTestTime ].segment( 6, 6 ) =
-                    bodyMap[ "Mars" ]->getStateInBaseFrameFromEphemeris( currentTestTime );
-            cowellIntegrationResults[ currentTestTime ].segment( 12, 6 ) =
-                    bodyMap[ "Venus" ]->getStateInBaseFrameFromEphemeris( currentTestTime );
-
-            currentTestTime += testTimeStep;
-        }
-
-        TranslationalPropagatorType translationalPropagatorType;
-        if( propagatorType == 0 )
-        {
-            translationalPropagatorType = gauss_modified_equinoctial;
-        }
-        else
-        {
-            translationalPropagatorType = gauss_keplerian;
-        }
-
-        // Create propagation settings (Gauss)
-        propagatorSettings = boost::make_shared< TranslationalStatePropagatorSettings< double > >
-                ( centralBodies, accelerationModelMap, bodiesToPropagate, systemInitialState, finalEphemerisTime, gauss_modified_equinoctial );
-
-        // Propagate orbit with Gauss method
-        SingleArcDynamicsSimulator< double > dynamicsSimulator(
-                    bodyMap, integratorSettings, propagatorSettings, true, false, true );
-
-        // Get resutls of Gauss integration at given times.
-        currentTestTime = initialTestTime;
-        std::map< double, Eigen::Matrix< double, 18, 1 > > gaussIntegrationResults;
-        while( currentTestTime < finalTestTime )
-        {
-            gaussIntegrationResults[ currentTestTime ].segment( 0, 6 ) =
-                    bodyMap[ "Earth" ]->getStateInBaseFrameFromEphemeris( currentTestTime );
-            gaussIntegrationResults[ currentTestTime ].segment( 6, 6 ) =
-                    bodyMap[ "Mars" ]->getStateInBaseFrameFromEphemeris( currentTestTime );
-            gaussIntegrationResults[ currentTestTime ].segment( 12, 6 ) =
-                    bodyMap[ "Venus" ]->getStateInBaseFrameFromEphemeris( currentTestTime );
-            currentTestTime += testTimeStep;
-        }
-
-        // Compare results of Cowell and Gauss propagations
-        std::map< double, Eigen::Matrix< double, 18, 1 > >::iterator gaussIterator = gaussIntegrationResults.begin( );
-        Eigen::Vector6d currentCartesianState, currentKeplerianStateDifference;
-        std::map< double, Eigen::Matrix< double, 18, 1 > >::iterator cowellIterator = cowellIntegrationResults.begin( );
-        for( unsigned int i = 0; i < gaussIntegrationResults.size( ); i++ )
-        {
-<<<<<<< HEAD
-            // std::cout<<gaussIterator->first<<" "<<( gaussIterator->second - cowellIterator->second ).transpose( )<<std::endl;
-            //        std::cout<<gaussIterator->first<<" "<<currentKeplerianStateDifference.transpose( )<<std::endl;
-            //        std::cout<<cowellIterator->first<<" "<<( cowellIterator->second ).transpose( )<<std::endl<<std::endl;
-
-=======
->>>>>>> 2c21de08
-            for( int j= 0; j< 3; j++ )
-            {
-                BOOST_CHECK_SMALL( ( gaussIterator->second - cowellIterator->second ).segment( j, 1 )( 0 ), 0.01 );
-            }
-
-            for( int j = 6; j < 9; j++ )
-            {
-                BOOST_CHECK_SMALL( ( gaussIterator->second - cowellIterator->second ).segment( j, 1 )( 0 ), 0.01 );
-            }
-
-            for( int j = 12; j < 15; j++ )
-            {
-                BOOST_CHECK_SMALL( ( gaussIterator->second - cowellIterator->second ).segment( j, 1 )( 0 ), 0.075 );
-            }
-
-            for( int j = 3; j < 6; j++ )
-            {
-                BOOST_CHECK_SMALL( ( gaussIterator->second - cowellIterator->second ).segment( j, 1 )( 0 ), 1.0E-8 );
-            }
-
-            for( int j = 9; j < 12; j++ )
-            {
-                BOOST_CHECK_SMALL( ( gaussIterator->second - cowellIterator->second ).segment( j, 1 )( 0 ), 1.0E-8 );
-
-            }
-
-            for( int j = 15; j < 18; j++ )
-            {
-                BOOST_CHECK_SMALL( ( gaussIterator->second - cowellIterator->second ).segment( j, 1 )( 0 ), 1.0E-6 );
-            }
-            gaussIterator++;
-            cowellIterator++;
-        }
-    }
-}
-
-// Test Gauss propagator for point mass, and spherical harmonics central body.
-BOOST_AUTO_TEST_CASE( testGaussPopagatorForSphericalHarmonicCentralBodies )
-{
-    using namespace tudat;
-    using namespace simulation_setup;
-    using namespace propagators;
-    using namespace numerical_integrators;
-    using namespace orbital_element_conversions;
-    using namespace basic_mathematics;
-    using namespace gravitation;
-    using namespace numerical_integrators;
-
-    // Load Spice kernels.
-    spice_interface::loadSpiceKernelInTudat( input_output::getSpiceKernelPath( ) + "pck00009.tpc" );
-    spice_interface::loadSpiceKernelInTudat( input_output::getSpiceKernelPath( ) + "de-403-masses.tpc" );
-    spice_interface::loadSpiceKernelInTudat( input_output::getSpiceKernelPath( ) + "de421.bsp" );
-
-    // Set simulation time settings.
-    const double simulationStartEpoch = 0.0;
-    const double simulationEndEpoch = tudat::physical_constants::JULIAN_DAY;
-
-    for( int propagatorType = 0; propagatorType < 2; propagatorType++ )
-    {
-        TranslationalPropagatorType translationalPropagatorType;
-        if( propagatorType == 0 )
-        {
-            translationalPropagatorType = gauss_modified_equinoctial;
-        }
-        else
-        {
-            translationalPropagatorType = gauss_keplerian;
-        }
-        for( unsigned int simulationCase = 0; simulationCase < 4; simulationCase++ )
-        {
-            std::cout<<"Simulation case : "<<simulationCase<<std::endl<<std::endl;
-
-
-            // Define body settings for simulation.
-            std::vector< std::string > bodiesToCreate;
-            bodiesToCreate.push_back( "Sun" );
-            bodiesToCreate.push_back( "Earth" );
-            bodiesToCreate.push_back( "Moon" );
-            bodiesToCreate.push_back( "Mars" );
-            bodiesToCreate.push_back( "Venus" );
-
-            // Create body objects.
-            std::map< std::string, boost::shared_ptr< BodySettings > > bodySettings =
-                    getDefaultBodySettings( bodiesToCreate, simulationStartEpoch - 300.0, simulationEndEpoch + 300.0 );
-            for( unsigned int i = 0; i < bodiesToCreate.size( ); i++ )
-            {
-                bodySettings[ bodiesToCreate.at( i ) ]->ephemerisSettings->resetFrameOrientation( "J2000" );
-                bodySettings[ bodiesToCreate.at( i ) ]->rotationModelSettings->resetOriginalFrame( "J2000" );
-            }
-            NamedBodyMap bodyMap = createBodies( bodySettings );
-
-            // Create spacecraft object.
-            bodyMap[ "Vehicle" ] = boost::make_shared< simulation_setup::Body >( );
-            bodyMap[ "Vehicle" ]->setConstantBodyMass( 400.0 );
-            bodyMap[ "Vehicle" ]->setEphemeris( boost::make_shared< ephemerides::TabulatedCartesianEphemeris< > >(
-                                                    boost::shared_ptr< interpolators::OneDimensionalInterpolator
-                                                    < double, Eigen::Vector6d  > >( ), "Earth", "J2000" ) );
-            boost::shared_ptr< RadiationPressureInterfaceSettings > vehicleRadiationPressureSettings =
-                    boost::make_shared< CannonBallRadiationPressureInterfaceSettings >(
-                        "Sun", 4.0, 1.2, boost::assign::list_of( "Earth" ) );
-            bodyMap[ "Vehicle" ]->setRadiationPressureInterface(
-                        "Sun", createRadiationPressureInterface(
-                            vehicleRadiationPressureSettings, "Vehicle", bodyMap ) );
-
-
-            // Finalize body creation.
-            setGlobalFrameBodyEphemerides( bodyMap, "SSB", "J2000" );
-
-            // Define propagator settings variables.
-            SelectedAccelerationMap accelerationMap;
-            std::vector< std::string > bodiesToPropagate;
-            std::vector< std::string > centralBodies;
-
-            // Define propagation settings.
-            std::map< std::string, std::vector< boost::shared_ptr< AccelerationSettings > > > accelerationsOfVehicle;
-
-            // Use only central gravity for Earth
-            if( simulationCase < 2 )
-            {
-                accelerationsOfVehicle[ "Earth" ].push_back( boost::make_shared< AccelerationSettings >(
-                                                                 basic_astrodynamics::central_gravity ) );
-            }
-            // Use spherical harmonics for Earth
-            else
-            {
-                accelerationsOfVehicle[ "Earth" ].push_back(
-                            boost::make_shared< SphericalHarmonicAccelerationSettings >( 5, 5 ) );
-
-            }
-
-            // Use perturbations other than Earth gravity
-            if( simulationCase % 2 == 0 )
-            {
-                accelerationsOfVehicle[ "Sun" ].push_back( boost::make_shared< AccelerationSettings >(
-                                                               basic_astrodynamics::central_gravity ) );
-                accelerationsOfVehicle[ "Moon" ].push_back( boost::make_shared< AccelerationSettings >(
-                                                                basic_astrodynamics::central_gravity ) );
-                accelerationsOfVehicle[ "Mars" ].push_back( boost::make_shared< AccelerationSettings >(
-                                                                basic_astrodynamics::central_gravity ) );
-                accelerationsOfVehicle[ "Venus" ].push_back( boost::make_shared< AccelerationSettings >(
-                                                                 basic_astrodynamics::central_gravity ) );
-                accelerationsOfVehicle[ "Sun" ].push_back( boost::make_shared< AccelerationSettings >(
-                                                               basic_astrodynamics::cannon_ball_radiation_pressure ) );
-            }
-            accelerationMap[  "Vehicle" ] = accelerationsOfVehicle;
-            bodiesToPropagate.push_back( "Vehicle" );
-            centralBodies.push_back( "Earth" );
-            basic_astrodynamics::AccelerationMap accelerationModelMap = createAccelerationModelsMap(
-                        bodyMap, accelerationMap, bodiesToPropagate, centralBodies );
-
-            // Set Keplerian elements for Vehicle.
-            Eigen::Vector6d vehicleInitialStateInKeplerianElements;
-            vehicleInitialStateInKeplerianElements( semiMajorAxisIndex ) = 8000.0E3;
-            vehicleInitialStateInKeplerianElements( eccentricityIndex ) = 0.1;
-            vehicleInitialStateInKeplerianElements( inclinationIndex ) = unit_conversions::convertDegreesToRadians( 85.3 );
-            vehicleInitialStateInKeplerianElements( argumentOfPeriapsisIndex )
-                    = unit_conversions::convertDegreesToRadians( 235.7 );
-            vehicleInitialStateInKeplerianElements( longitudeOfAscendingNodeIndex )
-                    = unit_conversions::convertDegreesToRadians( 23.4 );
-            vehicleInitialStateInKeplerianElements( trueAnomalyIndex ) = unit_conversions::convertDegreesToRadians( 139.87 );
-
-            double earthGravitationalParameter = bodyMap.at( "Earth" )->getGravityFieldModel( )->getGravitationalParameter( );
-            const Eigen::Vector6d vehicleInitialState = convertKeplerianToCartesianElements(
-                        vehicleInitialStateInKeplerianElements, earthGravitationalParameter );
-
-            // Define propagator settings (Cowell)
-            boost::shared_ptr< TranslationalStatePropagatorSettings< double > > propagatorSettings =
-                    boost::make_shared< TranslationalStatePropagatorSettings< double > >
-                    ( centralBodies, accelerationModelMap, bodiesToPropagate, vehicleInitialState, simulationEndEpoch );
-
-            // Define integrator settings.
-            const double fixedStepSize = 5.0;
-            boost::shared_ptr< IntegratorSettings< > > integratorSettings =
-                    boost::make_shared< IntegratorSettings< > >
-                    ( rungeKutta4, 0.0, fixedStepSize );
-
-            // Propagate orbit with Cowell method
-            SingleArcDynamicsSimulator< double > dynamicsSimulator2(
-                        bodyMap, integratorSettings, propagatorSettings, true, false, true );
-
-            // Define ephemeris interrogation settings.
-            double initialTestTime = simulationStartEpoch;
-            double finalTestTime = simulationEndEpoch - 10.0 * fixedStepSize;
-            double testTimeStep = 1.0E4;
-
-            // Get resutls of Cowell integration at given times.
-            double currentTestTime = initialTestTime;
-            std::map< double, Eigen::Matrix< double, 6, 1 > > cowellIntegrationResults;
-            while( currentTestTime < finalTestTime )
-            {
-                cowellIntegrationResults[ currentTestTime ].segment( 0, 6 ) =
-                        bodyMap[ "Vehicle" ]->getEphemeris( )->getCartesianState( currentTestTime );
-
-                currentTestTime += testTimeStep;
-            }
-
-            // Create propagation settings (Gauss)
-            propagatorSettings = boost::make_shared< TranslationalStatePropagatorSettings< double > >
-                    ( centralBodies, accelerationModelMap, bodiesToPropagate, vehicleInitialState, simulationEndEpoch, translationalPropagatorType );
-
-            // Propagate orbit with Gauss method
-            SingleArcDynamicsSimulator< double > dynamicsSimulator(
-                        bodyMap, integratorSettings, propagatorSettings, true, false, true );
-
-            // Get resutls of Gauss integration at given times.
-            currentTestTime = initialTestTime;
-            std::map< double, Eigen::Matrix< double, 6, 1 > > gaussIntegrationResults;
-            while( currentTestTime < finalTestTime )
-            {
-                gaussIntegrationResults[ currentTestTime ].segment( 0, 6 ) =
-                        bodyMap[ "Vehicle" ]->getEphemeris( )->getCartesianState( currentTestTime );
-                currentTestTime += testTimeStep;
-            }
-
-            // Compare results of Cowell and Gauss propagations
-            std::map< double, Eigen::Matrix< double, 6, 1 > >::iterator gaussIterator = gaussIntegrationResults.begin( );
-            std::map< double, Eigen::Matrix< double, 6, 1 > >::iterator cowellIterator = cowellIntegrationResults.begin( );
-            for( unsigned int i = 0; i < gaussIntegrationResults.size( ); i++ )
-            {
-                //std::cout<<( gaussIterator->second - cowellIterator->second ).transpose( )<<std::endl;
-                for( int j= 0; j< 3; j++ )
-                {
-                    BOOST_CHECK_SMALL( ( gaussIterator->second - cowellIterator->second )( j ), 0.02 );
-                }
-
-                for( int j = 3; j < 6; j++ )
-                {
-                    BOOST_CHECK_SMALL( ( gaussIterator->second - cowellIterator->second )( j ), 1.0E-5 );
-
-                }
-                gaussIterator++;
-                cowellIterator++;
-            }
-        }
-    }
-}
-BOOST_AUTO_TEST_SUITE_END( )
-
-
-}
-
-}
-
-
+/*    Copyright (c) 2010-2017, Delft University of Technology
+ *    All rigths reserved
+ *
+ *    This file is part of the Tudat. Redistribution and use in source and
+ *    binary forms, with or without modification, are permitted exclusively
+ *    under the terms of the Modified BSD license. You should have received
+ *    a copy of the license with this file. If not, please or visit:
+ *    http://tudat.tudelft.nl/LICENSE.
+ */
+
+#define BOOST_TEST_MAIN
+
+#include <limits>
+#include <string>
+#include <thread>
+
+#include <boost/make_shared.hpp>
+#include <boost/format.hpp>
+#include <boost/test/unit_test.hpp>
+
+#include <Tudat/SimulationSetup/tudatSimulationHeader.h>
+
+namespace tudat
+{
+namespace unit_tests
+{
+
+BOOST_AUTO_TEST_SUITE( test_gauss_propagator )
+
+// Test Gauss propagator for point mass central body.
+BOOST_AUTO_TEST_CASE( testGaussPopagatorForPointMassCentralBodies )
+{
+    for( int propagatorType = 0; propagatorType < 2; propagatorType++ )
+    {
+        // Test simulation for different central body cases
+        //    for( unsigned int simulationCase = 1; simulationCase < 2; simulationCase++ )
+        //    {
+        //Using declarations.
+        using namespace tudat::interpolators;
+        using namespace tudat::numerical_integrators;
+        using namespace tudat::spice_interface;
+        using namespace tudat::simulation_setup;
+        using namespace tudat::basic_astrodynamics;
+        using namespace tudat::orbital_element_conversions;
+        using namespace tudat::propagators;
+
+
+        //Load spice kernels.
+        std::string kernelsPath = input_output::getSpiceKernelPath( );
+        spice_interface::loadSpiceKernelInTudat( kernelsPath + "de-403-masses.tpc");
+        spice_interface::loadSpiceKernelInTudat( kernelsPath + "naif0009.tls");
+        spice_interface::loadSpiceKernelInTudat( kernelsPath + "pck00009.tpc");
+        spice_interface::loadSpiceKernelInTudat( kernelsPath + "de421.bsp");
+
+        // Define bodies in simulation.
+        unsigned int totalNumberOfBodies = 7;
+        std::vector< std::string > bodyNames;
+        bodyNames.resize( totalNumberOfBodies );
+        bodyNames[ 0 ] = "Earth";
+        bodyNames[ 1 ] = "Mars";
+        bodyNames[ 2 ] = "Sun";
+        bodyNames[ 3 ] = "Venus";
+        bodyNames[ 4 ] = "Moon";
+        bodyNames[ 5 ] = "Mercury";
+        bodyNames[ 6 ] = "Jupiter";
+
+        double initialEphemerisTime = 1.0E7;
+        double finalEphemerisTime = 2.0E7;
+        double maximumTimeStep = 250.0;
+        double buffer = 5.0 * maximumTimeStep;
+
+        // Create bodies needed in simulation
+        std::map< std::string, boost::shared_ptr< BodySettings > > bodySettings =
+                getDefaultBodySettings( bodyNames, initialEphemerisTime - buffer , finalEphemerisTime + buffer );
+
+        for(  std::map< std::string, boost::shared_ptr< BodySettings > >::iterator bodySettingIterator =
+              bodySettings.begin( ); bodySettingIterator != bodySettings.end( ); bodySettingIterator++ )
+        {
+            bodySettingIterator->second->ephemerisSettings->resetFrameOrientation( "J2000" );
+            bodySettingIterator->second->rotationModelSettings->resetOriginalFrame( "J2000" );
+        }
+
+        NamedBodyMap bodyMap = createBodies( bodySettings );
+
+        setGlobalFrameBodyEphemerides( bodyMap, "SSB", "J2000" );
+
+        // Set accelerations between bodies that are to be taken into account.
+        SelectedAccelerationMap accelerationMap;
+        std::map< std::string, std::vector< boost::shared_ptr< AccelerationSettings > > > accelerationsOfEarth;
+        accelerationsOfEarth[ "Sun" ].push_back( boost::make_shared< AccelerationSettings >( central_gravity ) );
+        accelerationsOfEarth[ "Moon" ].push_back( boost::make_shared< AccelerationSettings >( central_gravity ) );
+        accelerationsOfEarth[ "Jupiter" ].push_back( boost::make_shared< AccelerationSettings >( central_gravity ) );
+        accelerationMap[ "Earth" ] = accelerationsOfEarth;
+
+        std::map< std::string, std::vector< boost::shared_ptr< AccelerationSettings > > > accelerationsOfMars;
+        accelerationsOfMars[ "Sun" ].push_back( boost::make_shared< AccelerationSettings >( central_gravity ) );
+        accelerationsOfMars[ "Venus" ].push_back( boost::make_shared< AccelerationSettings >( central_gravity ) );
+        accelerationsOfMars[ "Jupiter" ].push_back( boost::make_shared< AccelerationSettings >( central_gravity ) );
+        accelerationMap[ "Mars" ] = accelerationsOfMars;
+
+        std::map< std::string, std::vector< boost::shared_ptr< AccelerationSettings > > > accelerationsOfVenus;
+        accelerationsOfVenus[ "Sun" ].push_back( boost::make_shared< AccelerationSettings >( central_gravity ) );
+        accelerationsOfVenus[ "Mars" ].push_back( boost::make_shared< AccelerationSettings >( central_gravity ) );
+        accelerationsOfVenus[ "Jupiter" ].push_back( boost::make_shared< AccelerationSettings >( central_gravity ) );
+        accelerationMap[ "Venus" ] = accelerationsOfVenus;
+
+        // Propagate Earth, Mars and Moon
+        std::vector< std::string > bodiesToPropagate;
+        bodiesToPropagate.push_back( "Earth" );
+        bodiesToPropagate.push_back( "Mars" );
+        bodiesToPropagate.push_back( "Venus" );
+
+        unsigned int numberOfNumericalBodies = bodiesToPropagate.size( );
+
+        // Define central bodies: all Sun for simulationCase = 0, Earth and Mars: Sun, Moon: Earth for simulationCase = 1
+        std::vector< std::string > centralBodies;
+        std::map< std::string, std::string > centralBodyMap;
+        centralBodies.resize( numberOfNumericalBodies );
+        for( unsigned int i = 0; i < numberOfNumericalBodies; i++ )
+        {
+            centralBodies[ i ] = "Sun";
+            //        if( i == 2 )
+            //        {
+            //            centralBodies[ i ] = "Earth";
+            //        }
+            //        else
+            {
+                centralBodies[ i ] = "Sun";
+            }
+            centralBodyMap[ bodiesToPropagate[ i ] ] = centralBodies[ i ];
+        }
+
+
+        // Get initial states for bodies.
+        Eigen::VectorXd systemInitialState = Eigen::VectorXd( bodiesToPropagate.size( ) * 6 );
+        for( unsigned int i = 0; i < numberOfNumericalBodies ; i++ )
+        {
+            systemInitialState.segment( i * 6 , 6 ) =
+                    bodyMap[ bodiesToPropagate[ i ] ]->getStateInBaseFrameFromEphemeris( initialEphemerisTime ) -
+                    bodyMap[ centralBodies[ i ] ]->getStateInBaseFrameFromEphemeris( initialEphemerisTime );
+        }
+
+        // Avoid degradation of performance in Kepler element conversions
+        Eigen::Vector6d earthInitialKeplerElements =
+                convertCartesianToKeplerianElements(
+                    Eigen::Vector6d( systemInitialState.segment( 0, 6 ) ), bodyMap.at( "Earth" )->getGravityFieldModel( )->getGravitationalParameter( ) +
+                    bodyMap.at( "Sun" )->getGravityFieldModel( )->getGravitationalParameter( ) );
+
+        earthInitialKeplerElements( 2 ) = mathematical_constants::PI - earthInitialKeplerElements( 2 );
+        earthInitialKeplerElements( 4 ) = earthInitialKeplerElements( 4 ) - 0.4;
+        systemInitialState.segment( 0, 6 ) =
+                convertKeplerianToCartesianElements(
+                    earthInitialKeplerElements, bodyMap.at( "Earth" )->getGravityFieldModel( )->getGravitationalParameter( ) +
+                    bodyMap.at( "Sun" )->getGravityFieldModel( )->getGravitationalParameter( ) );
+
+        // Create acceleratiuon models.
+        AccelerationMap accelerationModelMap = createAccelerationModelsMap(
+                    bodyMap, accelerationMap, centralBodyMap );
+
+        // Create integrator settings.
+        boost::shared_ptr< IntegratorSettings< > > integratorSettings =
+                boost::make_shared< IntegratorSettings< > >
+                ( rungeKutta4,
+                  initialEphemerisTime, 250.0 );
+
+        // Create propagation settings (Cowell)
+        boost::shared_ptr< TranslationalStatePropagatorSettings< double > > propagatorSettings =
+                boost::make_shared< TranslationalStatePropagatorSettings< double > >
+                ( centralBodies, accelerationModelMap, bodiesToPropagate, systemInitialState, finalEphemerisTime );
+
+        // Propagate orbit with Cowell method
+        SingleArcDynamicsSimulator< double > dynamicsSimulator2(
+                    bodyMap, integratorSettings, propagatorSettings, true, false, true );
+
+        // Define ephemeris interrogation settings.
+        double initialTestTime = initialEphemerisTime;
+        double finalTestTime = finalEphemerisTime;
+        double testTimeStep = 1000.0;
+
+        // Get resutls of Cowell integration at given times.
+        double currentTestTime = initialTestTime;
+        std::map< double, Eigen::Matrix< double, 18, 1 > > cowellIntegrationResults;
+        bodyMap[ "Earth" ]->recomputeStateOnNextCall( );
+        bodyMap[ "Mars" ]->recomputeStateOnNextCall( );
+        bodyMap[ "Venus" ]->recomputeStateOnNextCall( );
+
+        while( currentTestTime < finalTestTime )
+        {
+            cowellIntegrationResults[ currentTestTime ].segment( 0, 6 ) =
+                    bodyMap[ "Earth" ]->getStateInBaseFrameFromEphemeris( currentTestTime );
+            cowellIntegrationResults[ currentTestTime ].segment( 6, 6 ) =
+                    bodyMap[ "Mars" ]->getStateInBaseFrameFromEphemeris( currentTestTime );
+            cowellIntegrationResults[ currentTestTime ].segment( 12, 6 ) =
+                    bodyMap[ "Venus" ]->getStateInBaseFrameFromEphemeris( currentTestTime );
+
+            currentTestTime += testTimeStep;
+        }
+
+        TranslationalPropagatorType translationalPropagatorType;
+        if( propagatorType == 0 )
+        {
+            translationalPropagatorType = gauss_modified_equinoctial;
+        }
+        else
+        {
+            translationalPropagatorType = gauss_keplerian;
+        }
+
+        // Create propagation settings (Gauss)
+        propagatorSettings = boost::make_shared< TranslationalStatePropagatorSettings< double > >
+                ( centralBodies, accelerationModelMap, bodiesToPropagate, systemInitialState, finalEphemerisTime, gauss_modified_equinoctial );
+
+        // Propagate orbit with Gauss method
+        SingleArcDynamicsSimulator< double > dynamicsSimulator(
+                    bodyMap, integratorSettings, propagatorSettings, true, false, true );
+
+        // Get resutls of Gauss integration at given times.
+        currentTestTime = initialTestTime;
+        std::map< double, Eigen::Matrix< double, 18, 1 > > gaussIntegrationResults;
+        while( currentTestTime < finalTestTime )
+        {
+            gaussIntegrationResults[ currentTestTime ].segment( 0, 6 ) =
+                    bodyMap[ "Earth" ]->getStateInBaseFrameFromEphemeris( currentTestTime );
+            gaussIntegrationResults[ currentTestTime ].segment( 6, 6 ) =
+                    bodyMap[ "Mars" ]->getStateInBaseFrameFromEphemeris( currentTestTime );
+            gaussIntegrationResults[ currentTestTime ].segment( 12, 6 ) =
+                    bodyMap[ "Venus" ]->getStateInBaseFrameFromEphemeris( currentTestTime );
+            currentTestTime += testTimeStep;
+        }
+
+        // Compare results of Cowell and Gauss propagations
+        std::map< double, Eigen::Matrix< double, 18, 1 > >::iterator gaussIterator = gaussIntegrationResults.begin( );
+        Eigen::Vector6d currentCartesianState, currentKeplerianStateDifference;
+        std::map< double, Eigen::Matrix< double, 18, 1 > >::iterator cowellIterator = cowellIntegrationResults.begin( );
+        for( unsigned int i = 0; i < gaussIntegrationResults.size( ); i++ )
+        {
+
+            for( int j= 0; j< 3; j++ )
+            {
+                BOOST_CHECK_SMALL( ( gaussIterator->second - cowellIterator->second ).segment( j, 1 )( 0 ), 0.01 );
+            }
+
+            for( int j = 6; j < 9; j++ )
+            {
+                BOOST_CHECK_SMALL( ( gaussIterator->second - cowellIterator->second ).segment( j, 1 )( 0 ), 0.01 );
+            }
+
+            for( int j = 12; j < 15; j++ )
+            {
+                BOOST_CHECK_SMALL( ( gaussIterator->second - cowellIterator->second ).segment( j, 1 )( 0 ), 0.075 );
+            }
+
+            for( int j = 3; j < 6; j++ )
+            {
+                BOOST_CHECK_SMALL( ( gaussIterator->second - cowellIterator->second ).segment( j, 1 )( 0 ), 1.0E-8 );
+            }
+
+            for( int j = 9; j < 12; j++ )
+            {
+                BOOST_CHECK_SMALL( ( gaussIterator->second - cowellIterator->second ).segment( j, 1 )( 0 ), 1.0E-8 );
+
+            }
+
+            for( int j = 15; j < 18; j++ )
+            {
+                BOOST_CHECK_SMALL( ( gaussIterator->second - cowellIterator->second ).segment( j, 1 )( 0 ), 1.0E-6 );
+            }
+            gaussIterator++;
+            cowellIterator++;
+        }
+    }
+}
+
+// Test Gauss propagator for point mass, and spherical harmonics central body.
+BOOST_AUTO_TEST_CASE( testGaussPopagatorForSphericalHarmonicCentralBodies )
+{
+    using namespace tudat;
+    using namespace simulation_setup;
+    using namespace propagators;
+    using namespace numerical_integrators;
+    using namespace orbital_element_conversions;
+    using namespace basic_mathematics;
+    using namespace gravitation;
+    using namespace numerical_integrators;
+
+    // Load Spice kernels.
+    spice_interface::loadSpiceKernelInTudat( input_output::getSpiceKernelPath( ) + "pck00009.tpc" );
+    spice_interface::loadSpiceKernelInTudat( input_output::getSpiceKernelPath( ) + "de-403-masses.tpc" );
+    spice_interface::loadSpiceKernelInTudat( input_output::getSpiceKernelPath( ) + "de421.bsp" );
+
+    // Set simulation time settings.
+    const double simulationStartEpoch = 0.0;
+    const double simulationEndEpoch = tudat::physical_constants::JULIAN_DAY;
+
+    for( int propagatorType = 0; propagatorType < 2; propagatorType++ )
+    {
+        TranslationalPropagatorType translationalPropagatorType;
+        if( propagatorType == 0 )
+        {
+            translationalPropagatorType = gauss_modified_equinoctial;
+        }
+        else
+        {
+            translationalPropagatorType = gauss_keplerian;
+        }
+        for( unsigned int simulationCase = 0; simulationCase < 4; simulationCase++ )
+        {
+            std::cout<<"Simulation case : "<<simulationCase<<std::endl<<std::endl;
+
+
+            // Define body settings for simulation.
+            std::vector< std::string > bodiesToCreate;
+            bodiesToCreate.push_back( "Sun" );
+            bodiesToCreate.push_back( "Earth" );
+            bodiesToCreate.push_back( "Moon" );
+            bodiesToCreate.push_back( "Mars" );
+            bodiesToCreate.push_back( "Venus" );
+
+            // Create body objects.
+            std::map< std::string, boost::shared_ptr< BodySettings > > bodySettings =
+                    getDefaultBodySettings( bodiesToCreate, simulationStartEpoch - 300.0, simulationEndEpoch + 300.0 );
+            for( unsigned int i = 0; i < bodiesToCreate.size( ); i++ )
+            {
+                bodySettings[ bodiesToCreate.at( i ) ]->ephemerisSettings->resetFrameOrientation( "J2000" );
+                bodySettings[ bodiesToCreate.at( i ) ]->rotationModelSettings->resetOriginalFrame( "J2000" );
+            }
+            NamedBodyMap bodyMap = createBodies( bodySettings );
+
+            // Create spacecraft object.
+            bodyMap[ "Vehicle" ] = boost::make_shared< simulation_setup::Body >( );
+            bodyMap[ "Vehicle" ]->setConstantBodyMass( 400.0 );
+            bodyMap[ "Vehicle" ]->setEphemeris( boost::make_shared< ephemerides::TabulatedCartesianEphemeris< > >(
+                                                    boost::shared_ptr< interpolators::OneDimensionalInterpolator
+                                                    < double, Eigen::Vector6d  > >( ), "Earth", "J2000" ) );
+            boost::shared_ptr< RadiationPressureInterfaceSettings > vehicleRadiationPressureSettings =
+                    boost::make_shared< CannonBallRadiationPressureInterfaceSettings >(
+                        "Sun", 4.0, 1.2, boost::assign::list_of( "Earth" ) );
+            bodyMap[ "Vehicle" ]->setRadiationPressureInterface(
+                        "Sun", createRadiationPressureInterface(
+                            vehicleRadiationPressureSettings, "Vehicle", bodyMap ) );
+
+
+            // Finalize body creation.
+            setGlobalFrameBodyEphemerides( bodyMap, "SSB", "J2000" );
+
+            // Define propagator settings variables.
+            SelectedAccelerationMap accelerationMap;
+            std::vector< std::string > bodiesToPropagate;
+            std::vector< std::string > centralBodies;
+
+            // Define propagation settings.
+            std::map< std::string, std::vector< boost::shared_ptr< AccelerationSettings > > > accelerationsOfVehicle;
+
+            // Use only central gravity for Earth
+            if( simulationCase < 2 )
+            {
+                accelerationsOfVehicle[ "Earth" ].push_back( boost::make_shared< AccelerationSettings >(
+                                                                 basic_astrodynamics::central_gravity ) );
+            }
+            // Use spherical harmonics for Earth
+            else
+            {
+                accelerationsOfVehicle[ "Earth" ].push_back(
+                            boost::make_shared< SphericalHarmonicAccelerationSettings >( 5, 5 ) );
+
+            }
+
+            // Use perturbations other than Earth gravity
+            if( simulationCase % 2 == 0 )
+            {
+                accelerationsOfVehicle[ "Sun" ].push_back( boost::make_shared< AccelerationSettings >(
+                                                               basic_astrodynamics::central_gravity ) );
+                accelerationsOfVehicle[ "Moon" ].push_back( boost::make_shared< AccelerationSettings >(
+                                                                basic_astrodynamics::central_gravity ) );
+                accelerationsOfVehicle[ "Mars" ].push_back( boost::make_shared< AccelerationSettings >(
+                                                                basic_astrodynamics::central_gravity ) );
+                accelerationsOfVehicle[ "Venus" ].push_back( boost::make_shared< AccelerationSettings >(
+                                                                 basic_astrodynamics::central_gravity ) );
+                accelerationsOfVehicle[ "Sun" ].push_back( boost::make_shared< AccelerationSettings >(
+                                                               basic_astrodynamics::cannon_ball_radiation_pressure ) );
+            }
+            accelerationMap[  "Vehicle" ] = accelerationsOfVehicle;
+            bodiesToPropagate.push_back( "Vehicle" );
+            centralBodies.push_back( "Earth" );
+            basic_astrodynamics::AccelerationMap accelerationModelMap = createAccelerationModelsMap(
+                        bodyMap, accelerationMap, bodiesToPropagate, centralBodies );
+
+            // Set Keplerian elements for Vehicle.
+            Eigen::Vector6d vehicleInitialStateInKeplerianElements;
+            vehicleInitialStateInKeplerianElements( semiMajorAxisIndex ) = 8000.0E3;
+            vehicleInitialStateInKeplerianElements( eccentricityIndex ) = 0.1;
+            vehicleInitialStateInKeplerianElements( inclinationIndex ) = unit_conversions::convertDegreesToRadians( 85.3 );
+            vehicleInitialStateInKeplerianElements( argumentOfPeriapsisIndex )
+                    = unit_conversions::convertDegreesToRadians( 235.7 );
+            vehicleInitialStateInKeplerianElements( longitudeOfAscendingNodeIndex )
+                    = unit_conversions::convertDegreesToRadians( 23.4 );
+            vehicleInitialStateInKeplerianElements( trueAnomalyIndex ) = unit_conversions::convertDegreesToRadians( 139.87 );
+
+            double earthGravitationalParameter = bodyMap.at( "Earth" )->getGravityFieldModel( )->getGravitationalParameter( );
+            const Eigen::Vector6d vehicleInitialState = convertKeplerianToCartesianElements(
+                        vehicleInitialStateInKeplerianElements, earthGravitationalParameter );
+
+            // Define propagator settings (Cowell)
+            boost::shared_ptr< TranslationalStatePropagatorSettings< double > > propagatorSettings =
+                    boost::make_shared< TranslationalStatePropagatorSettings< double > >
+                    ( centralBodies, accelerationModelMap, bodiesToPropagate, vehicleInitialState, simulationEndEpoch );
+
+            // Define integrator settings.
+            const double fixedStepSize = 5.0;
+            boost::shared_ptr< IntegratorSettings< > > integratorSettings =
+                    boost::make_shared< IntegratorSettings< > >
+                    ( rungeKutta4, 0.0, fixedStepSize );
+
+            // Propagate orbit with Cowell method
+            SingleArcDynamicsSimulator< double > dynamicsSimulator2(
+                        bodyMap, integratorSettings, propagatorSettings, true, false, true );
+
+            // Define ephemeris interrogation settings.
+            double initialTestTime = simulationStartEpoch;
+            double finalTestTime = simulationEndEpoch - 10.0 * fixedStepSize;
+            double testTimeStep = 1.0E4;
+
+            // Get resutls of Cowell integration at given times.
+            double currentTestTime = initialTestTime;
+            std::map< double, Eigen::Matrix< double, 6, 1 > > cowellIntegrationResults;
+            while( currentTestTime < finalTestTime )
+            {
+                cowellIntegrationResults[ currentTestTime ].segment( 0, 6 ) =
+                        bodyMap[ "Vehicle" ]->getEphemeris( )->getCartesianState( currentTestTime );
+
+                currentTestTime += testTimeStep;
+            }
+
+            // Create propagation settings (Gauss)
+            propagatorSettings = boost::make_shared< TranslationalStatePropagatorSettings< double > >
+                    ( centralBodies, accelerationModelMap, bodiesToPropagate, vehicleInitialState, simulationEndEpoch, translationalPropagatorType );
+
+            // Propagate orbit with Gauss method
+            SingleArcDynamicsSimulator< double > dynamicsSimulator(
+                        bodyMap, integratorSettings, propagatorSettings, true, false, true );
+
+            // Get resutls of Gauss integration at given times.
+            currentTestTime = initialTestTime;
+            std::map< double, Eigen::Matrix< double, 6, 1 > > gaussIntegrationResults;
+            while( currentTestTime < finalTestTime )
+            {
+                gaussIntegrationResults[ currentTestTime ].segment( 0, 6 ) =
+                        bodyMap[ "Vehicle" ]->getEphemeris( )->getCartesianState( currentTestTime );
+                currentTestTime += testTimeStep;
+            }
+
+            // Compare results of Cowell and Gauss propagations
+            std::map< double, Eigen::Matrix< double, 6, 1 > >::iterator gaussIterator = gaussIntegrationResults.begin( );
+            std::map< double, Eigen::Matrix< double, 6, 1 > >::iterator cowellIterator = cowellIntegrationResults.begin( );
+            for( unsigned int i = 0; i < gaussIntegrationResults.size( ); i++ )
+            {
+                //std::cout<<( gaussIterator->second - cowellIterator->second ).transpose( )<<std::endl;
+                for( int j= 0; j< 3; j++ )
+                {
+                    BOOST_CHECK_SMALL( ( gaussIterator->second - cowellIterator->second )( j ), 0.02 );
+                }
+
+                for( int j = 3; j < 6; j++ )
+                {
+                    BOOST_CHECK_SMALL( ( gaussIterator->second - cowellIterator->second )( j ), 1.0E-5 );
+
+                }
+                gaussIterator++;
+                cowellIterator++;
+            }
+        }
+    }
+}
+BOOST_AUTO_TEST_SUITE_END( )
+
+
+}
+
+}
+
+