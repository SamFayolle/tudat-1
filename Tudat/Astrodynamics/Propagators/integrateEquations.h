--- conflicted
+++ resolved
@@ -109,19 +109,9 @@
                 }
             }
 
-<<<<<<< HEAD
 
             // Print solutions
             if( printInterval == printInterval )
-=======
-        // Print solutions
-        if( printInterval == printInterval )
-        {
-            if( ( static_cast<int>( std::fabs( static_cast< double >( currentTime - initialTime ) ) ) %
-                  static_cast< int >( printInterval ) ) <
-                    ( static_cast< int >( std::fabs( static_cast< double >( previousTime - initialTime ) ) ) %
-                      static_cast<int>( printInterval ) )  )
->>>>>>> 5ea2a453
             {
                 if( ( static_cast<int>( std::fabs( static_cast< double >( currentTime - initialTime ) ) ) %
                       static_cast< int >( printInterval ) ) <
@@ -144,9 +134,6 @@
 }
 
 
-<<<<<<< HEAD
-
-=======
 //! Interface class for integrating some state derivative function.
 /*!
  *  Interface class for integrating some state derivative function.. This class is used instead of a single templated free
@@ -154,7 +141,6 @@
  *  object is used as TimeType. This class has template specializations for double/Time TimeType, and contains a single
  *  integrateEquations function that performs the required operation.
  */
->>>>>>> 5ea2a453
 template< typename StateType = Eigen::MatrixXd, typename TimeType = double >
 class EquationIntegrationInterface
 {
@@ -187,10 +173,7 @@
             const TimeType printInterval = TUDAT_NAN );
 };
 
-<<<<<<< HEAD
-=======
 //! Interface class for integrating some state derivative function.
->>>>>>> 5ea2a453
 template< typename StateType >
 class EquationIntegrationInterface< StateType, double >
 {
@@ -235,11 +218,7 @@
     }
 };
 
-<<<<<<< HEAD
-
-=======
 //! Interface class for integrating some state derivative function.
->>>>>>> 5ea2a453
 template< typename StateType >
 class EquationIntegrationInterface< StateType, Time >
 {
