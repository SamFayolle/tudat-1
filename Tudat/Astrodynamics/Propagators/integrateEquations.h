/*    Copyright (c) 2010-2016, Delft University of Technology
 *    All rigths reserved
 *
 *    This file is part of the Tudat. Redistribution and use in source and
 *    binary forms, with or without modification, are permitted exclusively
 *    under the terms of the Modified BSD license. You should have received
 *    a copy of the license with this file. If not, please or visit:
 *    http://tudat.tudelft.nl/LICENSE.
 */

#ifndef TUDAT_INTEGRATEEQUATIONS_H
#define TUDAT_INTEGRATEEQUATIONS_H

#include <Eigen/Core>

#include <map>

#include "Tudat/Mathematics/NumericalIntegrators/numericalIntegrator.h"

#include "Tudat/Astrodynamics/BasicAstrodynamics/timeConversions.h"
#include "Tudat/Astrodynamics/BasicAstrodynamics/timeTypes.h"
#include "Tudat/Astrodynamics/Propagators/singleStateTypeDerivative.h"
#include "Tudat/Mathematics/NumericalIntegrators/createNumericalIntegrator.h"
#include "Tudat/Mathematics/Interpolators/lagrangeInterpolator.h"

namespace tudat
{

namespace propagators
{

//! Function to numerically integrate a given first order differential equation
/*!
 *  Function to numerically integrate a given first order differential equation, with the state derivative a function of
 *  a single independent variable and the current state
 *  \param integrator Numerical integrator used for propagation
 *  \param initialTimeStep Time step to use for first step of numerical integration
 *  \param stopPropagationFunction Function determining whether the propagation is to be stopped at the current time.
 *  \param solutionHistory History of dependent variables that are to be saved given as map
 *  (time as key; returned by reference)
 *  \param dependentVariableHistory History of dependent variables that are to be saved given as map
 *  (time as key; returned by reference)
 *  \param dependentVariableFunction Function returning dependent variables (obtained from environment and state
 *  derivative model).
 *  \param saveFrequency Frequency at which to save the numerical integrated states (in units of i.e. per n integration time
 *  steps, with n = saveFrequency).
 *  \param printInterval Frequency with which to print progress to console (nan = never).
 */
template< typename StateType = Eigen::MatrixXd, typename TimeType = double, typename TimeStepType = TimeType  >
void integrateEquationsFromIntegrator(
        const boost::shared_ptr< numerical_integrators::NumericalIntegrator< TimeType, StateType, StateType, TimeStepType > > integrator,
        const TimeStepType initialTimeStep,
        const boost::function< bool( const double ) > stopPropagationFunction,
        std::map< TimeType, StateType >& solutionHistory,
        std::map< TimeType, Eigen::VectorXd >& dependentVariableHistory,
        const boost::function< Eigen::VectorXd( ) > dependentVariableFunction =
        boost::function< Eigen::VectorXd( ) >( ),
        const int saveFrequency = TUDAT_NAN,
        const TimeType printInterval = TUDAT_NAN )
{

    // Get Initial state and time.
    TimeType currentTime = integrator->getCurrentIndependentVariable( );
    TimeType initialTime = currentTime;
    StateType newState = integrator->getCurrentState( );

    // Initialization of numerical solutions for variational equations
    solutionHistory.clear( );
    solutionHistory[ currentTime ] = newState;
    dependentVariableHistory.clear( );


    if( !dependentVariableFunction.empty( ) )
    {
        integrator->getStateDerivativeFunction( )( currentTime, newState );
        dependentVariableHistory[ currentTime ] = dependentVariableFunction( );
    }

    // Set initial time step and total integration time.
    TimeStepType timeStep = initialTimeStep;
    TimeType previousTime = currentTime;

    int saveIndex = 0;

    bool breakPropagation = 0;
    // Perform numerical integration steps until end time reached.
    do
    {
        try
        {
            previousTime = currentTime;

            // Perform integration step.
            newState = integrator->performIntegrationStep( timeStep );
            currentTime = integrator->getCurrentIndependentVariable( );
            timeStep = integrator->getNextStepSize( );

            // Save integration result in map
            saveIndex++;
            saveIndex = saveIndex % saveFrequency;
            if( saveIndex == 0 )
            {
                solutionHistory[ currentTime ] = newState;

                if( !dependentVariableFunction.empty( ) )
                {
                    integrator->getStateDerivativeFunction( )( currentTime, newState );
                    dependentVariableHistory[ currentTime ] = dependentVariableFunction( );
                }
            }

<<<<<<< HEAD
        // Print solutions
        if( printInterval == printInterval )
        {
            if( ( static_cast<int>( std::fabs( static_cast< double >( currentTime - initialTime ) ) ) %
                  static_cast< int >( printInterval ) ) <
                    ( static_cast< int >( std::fabs( static_cast< double >( previousTime - initialTime ) ) ) %
                      static_cast<int>( printInterval ) )  )
=======
            // Print solutions
            if( printInterval == printInterval )
>>>>>>> b6121249
            {
                if( ( static_cast<int>( std::fabs( static_cast< double >( currentTime - initialTime ) ) ) %
                      static_cast< int >( printInterval ) ) <
                        ( static_cast< int >( std::fabs( static_cast< double >( previousTime - initialTime ) ) ) %
                          static_cast<int>( printInterval ) )  )
                {
                    std::cout<<"Current time and state in integration: "<<std::setprecision( 10 )<<
                               timeStep<<" "<<currentTime<<" "<<newState.transpose( )<<std::endl;
                }
            }
        }
        catch( std::runtime_error )
        {
            std::cerr<<"Error, propagation terminated at t=" + boost::lexical_cast< std::string >( currentTime ) +
                       ", returning propagation data up to current time"<<std::endl;
            breakPropagation = 1;
        }
    }
    while( !stopPropagationFunction( static_cast< double >( currentTime ) ) && !breakPropagation );
}



template< typename StateType = Eigen::MatrixXd, typename TimeType = double >
class EquationIntegrationInterface
<<<<<<< HEAD
{
public:

    //! Function to numerically integrate a given first order differential equation
    /*!
     *  Function to numerically integrate a given first order differential equation, with the state derivative a function of
     *  a single independent variable and the current state
     *  \param stateDerivativeFunction Function returning the state derivative from current time and state.
     *  \param solutionHistory History of numerical states given as map (time as key; returned by reference)
     *  \param initialState Initial state
     *  \param integratorSettings Settings for numerical integrator.
     *  \param stopPropagationFunction Function determining whether the propagation is to be stopped at the current time.
     *  \param dependentVariableHistory History of dependent variables that are to be saved given as map
     *  (time as key; returned by reference)
     *  \param dependentVariableFunction Function returning dependent variables (obtained from environment and state
     *  derivative model).
     *  \param printInterval Frequency with which to print progress to console (nan = never).
     */
    static void integrateEquations(
            boost::function< StateType( const TimeType, const StateType& ) > stateDerivativeFunction,
            std::map< TimeType, StateType >& solutionHistory,
            const StateType initialState,
            const boost::shared_ptr< numerical_integrators::IntegratorSettings< TimeType > > integratorSettings,
            const boost::function< bool( const double ) > stopPropagationFunction,
            std::map< TimeType, Eigen::VectorXd >& dependentVariableHistory,
            const boost::function< Eigen::VectorXd( ) > dependentVariableFunction =
            boost::function< Eigen::VectorXd( ) >( ),
            const TimeType printInterval = TUDAT_NAN );
};

template< typename StateType >
class EquationIntegrationInterface< StateType, double >
{
public:

    //! Function to numerically integrate a given first order differential equation
    /*!
     *  Function to numerically integrate a given first order differential equation, with the state derivative a function of
     *  a single independent variable and the current state
     *  \param stateDerivativeFunction Function returning the state derivative from current time and state.
     *  \param solutionHistory History of numerical states given as map (time as key; returned by reference)
     *  \param initialState Initial state
     *  \param integratorSettings Settings for numerical integrator.
     *  \param stopPropagationFunction Function determining whether the propagation is to be stopped at the current time.
     *  \param dependentVariableHistory History of dependent variables that are to be saved given as map
     *  (time as key; returned by reference)
     *  \param dependentVariableFunction Function returning dependent variables (obtained from environment and state
     *  derivative model).
     *  \param printInterval Frequency with which to print progress to console (nan = never).
     */
    static void integrateEquations(
            boost::function< StateType( const double, const StateType& ) > stateDerivativeFunction,
            std::map< double, StateType >& solutionHistory,
            const StateType initialState,
            const boost::shared_ptr< numerical_integrators::IntegratorSettings< double > > integratorSettings,
            const boost::function< bool( const double ) > stopPropagationFunction,
            std::map< double, Eigen::VectorXd >& dependentVariableHistory,
            const boost::function< Eigen::VectorXd( ) > dependentVariableFunction =
            boost::function< Eigen::VectorXd( ) >( ),
            const double printInterval = TUDAT_NAN )
    {
        // Create numerical integrator.
        boost::shared_ptr< numerical_integrators::NumericalIntegrator< double, StateType, StateType > > integrator =
                numerical_integrators::createIntegrator< double, StateType >(
                    stateDerivativeFunction, initialState, integratorSettings );

        integrateEquationsFromIntegrator< StateType, double >(
                    integrator, integratorSettings->initialTimeStep_, stopPropagationFunction, solutionHistory,
                    dependentVariableHistory,
                    dependentVariableFunction,
                    integratorSettings->saveFrequency_, printInterval );
    }
};


template< typename StateType >
=======
{
public:

    //! Function to numerically integrate a given first order differential equation
    /*!
     *  Function to numerically integrate a given first order differential equation, with the state derivative a function of
     *  a single independent variable and the current state
     *  \param stateDerivativeFunction Function returning the state derivative from current time and state.
     *  \param solutionHistory History of numerical states given as map (time as key; returned by reference)
     *  \param initialState Initial state
     *  \param integratorSettings Settings for numerical integrator.
     *  \param stopPropagationFunction Function determining whether the propagation is to be stopped at the current time.
     *  \param dependentVariableHistory History of dependent variables that are to be saved given as map
     *  (time as key; returned by reference)
     *  \param dependentVariableFunction Function returning dependent variables (obtained from environment and state
     *  derivative model).
     *  \param printInterval Frequency with which to print progress to console (nan = never).
     */
    static void integrateEquations(
            boost::function< StateType( const TimeType, const StateType& ) > stateDerivativeFunction,
            std::map< TimeType, StateType >& solutionHistory,
            const StateType initialState,
            const boost::shared_ptr< numerical_integrators::IntegratorSettings< TimeType > > integratorSettings,
            const boost::function< bool( const double ) > stopPropagationFunction,
            std::map< TimeType, Eigen::VectorXd >& dependentVariableHistory,
            const boost::function< Eigen::VectorXd( ) > dependentVariableFunction =
            boost::function< Eigen::VectorXd( ) >( ),
            const TimeType printInterval = TUDAT_NAN );
};

template< typename StateType >
class EquationIntegrationInterface< StateType, double >
{
public:

    //! Function to numerically integrate a given first order differential equation
    /*!
     *  Function to numerically integrate a given first order differential equation, with the state derivative a function of
     *  a single independent variable and the current state
     *  \param stateDerivativeFunction Function returning the state derivative from current time and state.
     *  \param solutionHistory History of numerical states given as map (time as key; returned by reference)
     *  \param initialState Initial state
     *  \param integratorSettings Settings for numerical integrator.
     *  \param stopPropagationFunction Function determining whether the propagation is to be stopped at the current time.
     *  \param dependentVariableHistory History of dependent variables that are to be saved given as map
     *  (time as key; returned by reference)
     *  \param dependentVariableFunction Function returning dependent variables (obtained from environment and state
     *  derivative model).
     *  \param printInterval Frequency with which to print progress to console (nan = never).
     */
    static void integrateEquations(
            boost::function< StateType( const double, const StateType& ) > stateDerivativeFunction,
            std::map< double, StateType >& solutionHistory,
            const StateType initialState,
            const boost::shared_ptr< numerical_integrators::IntegratorSettings< double > > integratorSettings,
            const boost::function< bool( const double ) > stopPropagationFunction,
            std::map< double, Eigen::VectorXd >& dependentVariableHistory,
            const boost::function< Eigen::VectorXd( ) > dependentVariableFunction =
            boost::function< Eigen::VectorXd( ) >( ),
            const double printInterval = TUDAT_NAN )
    {
        // Create numerical integrator.
        boost::shared_ptr< numerical_integrators::NumericalIntegrator< double, StateType, StateType > > integrator =
                numerical_integrators::createIntegrator< double, StateType >(
                    stateDerivativeFunction, initialState, integratorSettings );

        integrateEquationsFromIntegrator< StateType, double >(
                    integrator, integratorSettings->initialTimeStep_, stopPropagationFunction, solutionHistory,
                    dependentVariableHistory,
                    dependentVariableFunction,
                    integratorSettings->saveFrequency_, printInterval );
    }
};


template< typename StateType >
>>>>>>> b6121249
class EquationIntegrationInterface< StateType, Time >
{
public:

    //! Function to numerically integrate a given first order differential equation
    /*!
     *  Function to numerically integrate a given first order differential equation, with the state derivative a function of
     *  a single independent variable and the current state
     *  \param stateDerivativeFunction Function returning the state derivative from current time and state.
     *  \param solutionHistory History of numerical states given as map (time as key; returned by reference)
     *  \param initialState Initial state
     *  \param integratorSettings Settings for numerical integrator.
     *  \param stopPropagationFunction Function determining whether the propagation is to be stopped at the current time.
     *  \param dependentVariableHistory History of dependent variables that are to be saved given as map
     *  (time as key; returned by reference)
     *  \param dependentVariableFunction Function returning dependent variables (obtained from environment and state
     *  derivative model).
     *  \param printInterval Frequency with which to print progress to console (nan = never).
     */
    static void integrateEquations(
            boost::function< StateType( const Time, const StateType& ) > stateDerivativeFunction,
            std::map< Time, StateType >& solutionHistory,
            const StateType initialState,
            const boost::shared_ptr< numerical_integrators::IntegratorSettings< Time > > integratorSettings,
            const boost::function< bool( const double ) > stopPropagationFunction,
            std::map< Time, Eigen::VectorXd >& dependentVariableHistory,
            const boost::function< Eigen::VectorXd( ) > dependentVariableFunction =
            boost::function< Eigen::VectorXd( ) >( ),
            const Time printInterval = TUDAT_NAN )
    {
        // Create numerical integrator.
        boost::shared_ptr< numerical_integrators::NumericalIntegrator< Time, StateType, StateType, long double > > integrator =
                numerical_integrators::createIntegrator< Time, StateType, long double  >(
                    stateDerivativeFunction, initialState, integratorSettings );

        integrateEquationsFromIntegrator< StateType, Time, long double >(
                    integrator, integratorSettings->initialTimeStep_, stopPropagationFunction, solutionHistory,
                    dependentVariableHistory,
                    dependentVariableFunction,
                    integratorSettings->saveFrequency_, printInterval );
    }
};

} // namespace propagators

} // namespace tudat

#endif // TUDAT_INTEGRATEEQUATIONS_H<|MERGE_RESOLUTION|>--- conflicted
+++ resolved
@@ -109,18 +109,8 @@
                 }
             }
 
-<<<<<<< HEAD
-        // Print solutions
-        if( printInterval == printInterval )
-        {
-            if( ( static_cast<int>( std::fabs( static_cast< double >( currentTime - initialTime ) ) ) %
-                  static_cast< int >( printInterval ) ) <
-                    ( static_cast< int >( std::fabs( static_cast< double >( previousTime - initialTime ) ) ) %
-                      static_cast<int>( printInterval ) )  )
-=======
             // Print solutions
             if( printInterval == printInterval )
->>>>>>> b6121249
             {
                 if( ( static_cast<int>( std::fabs( static_cast< double >( currentTime - initialTime ) ) ) %
                       static_cast< int >( printInterval ) ) <
@@ -146,7 +136,6 @@
 
 template< typename StateType = Eigen::MatrixXd, typename TimeType = double >
 class EquationIntegrationInterface
-<<<<<<< HEAD
 {
 public:
 
@@ -223,84 +212,6 @@
 
 
 template< typename StateType >
-=======
-{
-public:
-
-    //! Function to numerically integrate a given first order differential equation
-    /*!
-     *  Function to numerically integrate a given first order differential equation, with the state derivative a function of
-     *  a single independent variable and the current state
-     *  \param stateDerivativeFunction Function returning the state derivative from current time and state.
-     *  \param solutionHistory History of numerical states given as map (time as key; returned by reference)
-     *  \param initialState Initial state
-     *  \param integratorSettings Settings for numerical integrator.
-     *  \param stopPropagationFunction Function determining whether the propagation is to be stopped at the current time.
-     *  \param dependentVariableHistory History of dependent variables that are to be saved given as map
-     *  (time as key; returned by reference)
-     *  \param dependentVariableFunction Function returning dependent variables (obtained from environment and state
-     *  derivative model).
-     *  \param printInterval Frequency with which to print progress to console (nan = never).
-     */
-    static void integrateEquations(
-            boost::function< StateType( const TimeType, const StateType& ) > stateDerivativeFunction,
-            std::map< TimeType, StateType >& solutionHistory,
-            const StateType initialState,
-            const boost::shared_ptr< numerical_integrators::IntegratorSettings< TimeType > > integratorSettings,
-            const boost::function< bool( const double ) > stopPropagationFunction,
-            std::map< TimeType, Eigen::VectorXd >& dependentVariableHistory,
-            const boost::function< Eigen::VectorXd( ) > dependentVariableFunction =
-            boost::function< Eigen::VectorXd( ) >( ),
-            const TimeType printInterval = TUDAT_NAN );
-};
-
-template< typename StateType >
-class EquationIntegrationInterface< StateType, double >
-{
-public:
-
-    //! Function to numerically integrate a given first order differential equation
-    /*!
-     *  Function to numerically integrate a given first order differential equation, with the state derivative a function of
-     *  a single independent variable and the current state
-     *  \param stateDerivativeFunction Function returning the state derivative from current time and state.
-     *  \param solutionHistory History of numerical states given as map (time as key; returned by reference)
-     *  \param initialState Initial state
-     *  \param integratorSettings Settings for numerical integrator.
-     *  \param stopPropagationFunction Function determining whether the propagation is to be stopped at the current time.
-     *  \param dependentVariableHistory History of dependent variables that are to be saved given as map
-     *  (time as key; returned by reference)
-     *  \param dependentVariableFunction Function returning dependent variables (obtained from environment and state
-     *  derivative model).
-     *  \param printInterval Frequency with which to print progress to console (nan = never).
-     */
-    static void integrateEquations(
-            boost::function< StateType( const double, const StateType& ) > stateDerivativeFunction,
-            std::map< double, StateType >& solutionHistory,
-            const StateType initialState,
-            const boost::shared_ptr< numerical_integrators::IntegratorSettings< double > > integratorSettings,
-            const boost::function< bool( const double ) > stopPropagationFunction,
-            std::map< double, Eigen::VectorXd >& dependentVariableHistory,
-            const boost::function< Eigen::VectorXd( ) > dependentVariableFunction =
-            boost::function< Eigen::VectorXd( ) >( ),
-            const double printInterval = TUDAT_NAN )
-    {
-        // Create numerical integrator.
-        boost::shared_ptr< numerical_integrators::NumericalIntegrator< double, StateType, StateType > > integrator =
-                numerical_integrators::createIntegrator< double, StateType >(
-                    stateDerivativeFunction, initialState, integratorSettings );
-
-        integrateEquationsFromIntegrator< StateType, double >(
-                    integrator, integratorSettings->initialTimeStep_, stopPropagationFunction, solutionHistory,
-                    dependentVariableHistory,
-                    dependentVariableFunction,
-                    integratorSettings->saveFrequency_, printInterval );
-    }
-};
-
-
-template< typename StateType >
->>>>>>> b6121249
 class EquationIntegrationInterface< StateType, Time >
 {
 public:
