--- conflicted
+++ resolved
@@ -104,8 +104,6 @@
             throw std::runtime_error( errorMessage );
         }
         break;
-<<<<<<< HEAD
-=======
     case oneWayDoppler:
         switch( linkEndType )
         {
@@ -123,7 +121,6 @@
             throw std::runtime_error( errorMessage );
         }
         break;
->>>>>>> 9749458f
     case angular_position:
         switch( linkEndType )
         {
