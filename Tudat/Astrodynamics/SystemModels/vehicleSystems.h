--- conflicted
+++ resolved
@@ -79,7 +79,6 @@
         return dryMass_;
     }
 
-<<<<<<< HEAD
     void setCurrentControlSurfaceDeflection(
             const std::string& controlSurfaceId, const double deflectionAngle )
     {
@@ -90,7 +89,8 @@
             const std::string& controlSurfaceId )
     {
         return currentControlSurfaceDeflections_.at( controlSurfaceId );
-=======
+    }
+
     //! Function to (re)set the vehicle nose radius
     /*!
      * Function to (re)set the vehicle nose radius
@@ -129,7 +129,6 @@
     double getWallEmissivity( )
     {
         return wallEmissivity_;
->>>>>>> 65f3f0a7
     }
 
 private:
@@ -140,16 +139,13 @@
     //! Total dry mass of the vehicle
     double dryMass_;
 
-<<<<<<< HEAD
     std::map< std::string, double > currentControlSurfaceDeflections_;
-=======
+
     //! Nose radius of the vehicle (used for heating computations)
     double noseRadius_;
 
     //! Wall emissivity of the vehicle (used for heating computations)
     double wallEmissivity_;
->>>>>>> 65f3f0a7
-
 };
 
 
