--- conflicted
+++ resolved
@@ -1241,11 +1241,7 @@
 
 inline std::shared_ptr< TotalAccelerationPartialWrtStateSaveSettings > totalAccelerationPartialWrtBodyTranslationalStateDependentVariable(
         const std::string& bodyUndergoingAcceleration,
-<<<<<<< HEAD
         const std::string& derivativeWrtBody )
-=======
-        const std::string derivativeWrtBody )
->>>>>>> 163d6ad0
 {
     return std::make_shared< TotalAccelerationPartialWrtStateSaveSettings >(
             bodyUndergoingAcceleration, derivativeWrtBody );
