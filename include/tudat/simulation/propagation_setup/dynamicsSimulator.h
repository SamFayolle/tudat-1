--- conflicted
+++ resolved
@@ -437,15 +437,9 @@
             const bool clearNumericalSolutions = false,
             const bool setIntegratedResult = false,
             const bool printNumberOfFunctionEvaluations = false,
-<<<<<<< HEAD
-            const std::vector< std::shared_ptr< SingleStateTypeDerivative< StateScalarType, TimeType > > >& stateDerivativeModels =
-            std::vector< std::shared_ptr< SingleStateTypeDerivative< StateScalarType, TimeType > > >( ),
-            const bool printDependentVariableData = true ):
-=======
             const std::chrono::steady_clock::time_point initialClockTime = std::chrono::steady_clock::now( ),
             const bool printDependentVariableData = true,
             const bool printStateData = false ):
->>>>>>> 62f07d5c
         DynamicsSimulator< StateScalarType, TimeType >(
             bodies, clearNumericalSolutions, setIntegratedResult ),
         integratorSettings_( integratorSettings ),
