--- conflicted
+++ resolved
@@ -139,13 +139,8 @@
         const double timeStep = 300.0 );
 
 std::shared_ptr< BodySettings > getDefaultSingleBodySettings(
-<<<<<<< HEAD
         const std::string& bodyName,
-        const std::string& baseFrameOrientation );
-=======
-        const std::string& body,
         const std::string& baseFrameOrientation = "ECLIPJ2000" );
->>>>>>> 4a0f4699
 
 //! Function to create default settings from which to create a set of body objects.
 /*!
