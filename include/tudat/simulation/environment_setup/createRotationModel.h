--- conflicted
+++ resolved
@@ -48,12 +48,8 @@
     aerodynamic_angle_based_rotation_model,
     pitch_trim_rotation_model,
     body_fixed_direction_based_rotation_model,
-<<<<<<< HEAD
-    orbital_state_based_rotation_model
-=======
     orbital_state_based_rotation_model,
     custom_rotation_model
->>>>>>> d9d7b629
 };
 
 //Class for providing settings for rotation model.
@@ -618,8 +614,6 @@
     std::function< double( const double ) > freeRotationAngleFunction_;
 };
 
-<<<<<<< HEAD
-=======
 
 
 
@@ -646,7 +640,6 @@
 
 
 
->>>>>>> d9d7b629
 std::function< Eigen::Matrix3d( const double ) > getRotationFunctionFromSatelliteBasedFrame(
         const ephemerides::SatelliteBasedFrames frameId,
         const SystemOfBodies& bodies,
@@ -1042,7 +1035,6 @@
 {
     return std::make_shared< TabulatedRotationSettings >(
                 rotationalStateHistory, baseFrameOrientation, targetFrameOrientation, interpolatorSettings );
-<<<<<<< HEAD
 }
 
 inline std::shared_ptr< RotationModelSettings > aerodynamicAngleRotationSettings(
@@ -1055,20 +1047,6 @@
                 centralBody, baseFrameOrientation, targetFrameOrientation, aerodynamicAngleFunction );
 }
 
-=======
-}
-
-inline std::shared_ptr< RotationModelSettings > aerodynamicAngleRotationSettings(
-        const std::string& centralBody,
-        const std::string& baseFrameOrientation,
-        const std::string& targetFrameOrientation,
-        const std::function< Eigen::Vector3d( const double ) > aerodynamicAngleFunction = nullptr )
-{
-    return std::make_shared< AerodynamicAngleRotationSettings >(
-                centralBody, baseFrameOrientation, targetFrameOrientation, aerodynamicAngleFunction );
-}
-
->>>>>>> d9d7b629
 inline std::shared_ptr< RotationModelSettings > pitchTrimRotationSettings(
         const std::string& centralBody,
         const std::string& baseFrameOrientation,
