--- conflicted
+++ resolved
@@ -286,12 +286,7 @@
                     {
                         bodyToUse = ephemerides::ApproximatePlanetPositionsBase::getBodiesWithEphemerisDataId( bodyName );
                     }
-<<<<<<< HEAD
-                    catch( std::runtime_error& )
-=======
                     catch( std::runtime_error const& )
-
->>>>>>> b5aa6d04
                     {
                         throw std::runtime_error( "Error, approximate ephemeris not available for body: " + bodyName + " when creating ephemeris." );
                     }
