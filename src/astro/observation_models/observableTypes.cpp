/*    Copyright (c) 2010-2019, Delft University of Technology
 *    All rigths reserved
 *
 *    This file is part of the Tudat. Redistribution and use in source and
 *    binary forms, with or without modification, are permitted exclusively
 *    under the terms of the Modified BSD license. You should have received
 *    a copy of the license with this file. If not, please or visit:
 *    http://tudat.tudelft.nl/LICENSE.
 */

#include <iostream>

#include "tudat/astro/observation_models/observableTypes.h"
#include "tudat/math/basic/mathematicalConstants.h"

namespace tudat
{

namespace observation_models
{

//std::map< ObservableType, std::map< LinkEnds, std::pair< Eigen::VectorXd,
//std::pair< std::vector< double >, LinkEndType > > > > getTudatCompatibleObservationsAndTimes(
//        const std::vector< std::tuple< ObservableType, LinkEnds, Eigen::VectorXd,
//        std::vector< double >, LinkEndType > >& tudatpyObservationsAndTimes )
//{
//    std::map< ObservableType, std::map< LinkEnds, std::pair< Eigen::VectorXd,
//    std::pair< std::vector< double >, LinkEndType > > > > tudatCompatibleObservationsAndTimes ;

//    for( unsigned int i = 0; i < tudatpyObservationsAndTimes.size( ); i++ )
//    {
//        auto currentTuple = tudatpyObservationsAndTimes.at( i );
//        tudatCompatibleObservationsAndTimes[ std::get< 0 >( currentTuple ) ][ std::get< 1 >( currentTuple ) ] =
//                std::make_pair(  std::get< 2 >( currentTuple ), std::make_pair(
//                                     std::get< 3 >( currentTuple ), std::get< 4 >( currentTuple ) ) );
//    }
//    return tudatCompatibleObservationsAndTimes;
//}

bool isObservableOfIntegratedType( const ObservableType observableType )
{
    bool isIntegratedType = true;
    switch( observableType )
    {
    case one_way_range:
        isIntegratedType = false;
        break;
    case angular_position:
        isIntegratedType = false;
        break;
    case position_observable:
        isIntegratedType = false;
        break;
    case one_way_doppler:
        isIntegratedType = false;
        break;
    case one_way_differenced_range:
        isIntegratedType = true;
        break;
    case n_way_range:
        isIntegratedType = false;
        break;
    case two_way_doppler:
        isIntegratedType = false;
        break;
    case euler_angle_313_observable:
        isIntegratedType = false;
        break;
    case velocity_observable:
        isIntegratedType = false;
        break;
    default:
        throw std::runtime_error( "Error when determining if observable type is integrated; observable " +
                                  getObservableName( observableType ) + " not found" );
    }
    return isIntegratedType;
}

<<<<<<< HEAD
    for( unsigned int i = 0; i < tudatpyObservationsAndTimes.size( ); i++ )
=======
bool areObservableLinksContinuous( const ObservableType observableType )
{
    bool isTypeContinuous = true;
    switch( observableType )
>>>>>>> 01b8133a
    {
    case one_way_range:
        isTypeContinuous = true;
        break;
    case angular_position:
        isTypeContinuous = true;
        break;
    case position_observable:
        isTypeContinuous = true;
        break;
    case one_way_doppler:
        isTypeContinuous = true;
        break;
    case one_way_differenced_range:
        isTypeContinuous = true;
        break;
    case n_way_range:
        isTypeContinuous = true;
        break;
    case two_way_doppler:
        isTypeContinuous = true;
        break;
    case euler_angle_313_observable:
        isTypeContinuous = true;
        break;
    case velocity_observable:
        isTypeContinuous = true;
        break;
    default:
        throw std::runtime_error( "Error when determining if observable type is continuous; observable " +
                                  getObservableName( observableType ) + " not found" );
    }
    return isTypeContinuous;
}



//! Function to get the name (string) associated with a given observable type.
std::string getObservableName( const ObservableType observableType, const int numberOfLinkEnds )
{
    std::string observableName;
    switch( observableType )
    {
    case one_way_range:
        observableName = "OneWayRange";
        break;
    case angular_position:
        observableName = "AngularPosition";
        break;
    case position_observable:
        observableName = "CartesianPosition";
        break;
    case velocity_observable:
        observableName = "CartesianVelocity";
        break;
    case one_way_doppler:
        observableName = "OneWayDoppler";
        break;
    case one_way_differenced_range:
        observableName = "OneWayDifferencedRange";
        break;
    case two_way_doppler:
        observableName = "TwoWayDoppler";
        break;
    case n_way_range:
    {
        std::string numberOfWays = "N";
        switch( numberOfLinkEnds )
        {
        case 2:
            numberOfWays = "One";
            break;
        case 3:
            numberOfWays = "Two";
            break;
        case 4:
            numberOfWays = "Three";
            break;
        case 5:
            numberOfWays = "Four";
            break;
        case 6:
            numberOfWays = "Five";
            break;
        case 7:
            numberOfWays = "Six";
            break;
        default:
            numberOfWays = "N";
        }

        observableName = numberOfWays + "WayRange";
        break;
    }
    case euler_angle_313_observable:
        observableName = "EulerAngle313";
        break;
    default:
        std::string errorMessage =
                "Error, could not find observable type " + std::to_string( observableType ) +
                " when getting name from type";
        throw std::runtime_error( errorMessage );
    }

    return observableName;
}

//! Function to get the observable type.ssociated with the name (string) of observable.
ObservableType getObservableType( const std::string& observableName )
{
    ObservableType observableType;

    if( observableName == "OneWayRange" )
    {
        observableType = one_way_range;
    }
    else if( observableName == "AngularPosition" )
    {
        observableType = angular_position;
    }
    else if( observableName == "CartesianPosition" )
    {
        observableType = position_observable;
    }
    else if( observableName == "CartesianVelocity" )
    {
        observableType = velocity_observable;
    }
    else if( observableName ==  "OneWayDoppler" )
    {
        observableType = one_way_doppler;
    }
    else if( observableName ==  "TwoWayDoppler" )
    {
        observableType = two_way_doppler;
    }
    else if( observableName ==  "OneWayDifferencedRange" )
    {
        observableType = one_way_differenced_range;
    }
    else if( observableName == "EulerAngle313" )
    {
        observableType = euler_angle_313_observable;
    }
    else
    {
        std::string errorMessage =
                "Error, could not find observable name " + observableName +
                " when getting type from name";
        throw std::runtime_error( errorMessage );
    }

    return observableType;
}

//! Function to get the size of an observable of a given type.
int getObservableSize( const ObservableType observableType )
{
    int observableSize = -1;
    switch( observableType )
    {
    case one_way_range:
        observableSize = 1;
        break;
    case angular_position:
        observableSize = 2;
        break;
    case position_observable:
        observableSize = 3;
        break;
    case velocity_observable:
        observableSize = 3;
        break;
    case one_way_doppler:
        observableSize = 1;
        break;
    case two_way_doppler:
        observableSize = 1;
        break;
    case one_way_differenced_range:
        observableSize = 1;
        break;
    case n_way_range:
        observableSize = 1;
        break;
    case euler_angle_313_observable:
        observableSize = 3;
        break;
    default:
       std::string errorMessage = "Error, did not recognize observable " + std::to_string( observableType )
               + ", when getting observable size";
       throw std::runtime_error( errorMessage );
    }
    return observableSize;
}

//! Function to get the indices in link end times/states for a given link end type and observable type
std::vector< int > getLinkEndIndicesForLinkEndTypeAtObservable(
        const ObservableType observableType, const LinkEndType linkEndType, const int numberOfLinkEnds )
{
    std::vector< int > linkEndIndices;

    switch( observableType )
    {
    case one_way_range:
        switch( linkEndType )
        {
        case transmitter:
            linkEndIndices.push_back( 0 );
            break;
        case receiver:
            linkEndIndices.push_back( 1 );
            break;
        default:
            std::string errorMessage =
                    "Error, could not find link end type index for link end " +
                    std::to_string( linkEndType ) + " of observable " +
                    std::to_string( observableType );
            throw std::runtime_error( errorMessage );
        }
        break;
    case one_way_doppler:
        switch( linkEndType )
        {
        case transmitter:
            linkEndIndices.push_back( 0 );
            break;
        case receiver:
            linkEndIndices.push_back( 1 );
            break;
        default:
            std::string errorMessage =
                    "Error, could not find link end type index for link end " +
                    std::to_string( linkEndType ) + " of observable " +
                    std::to_string( observableType );
            throw std::runtime_error( errorMessage );
        }
        break;
    case two_way_doppler:
        switch( linkEndType )
        {
        case transmitter:
            linkEndIndices.push_back( 0 );
            break;
        case reflector1:
            linkEndIndices.push_back( 1 );
            linkEndIndices.push_back( 2 );
            break;
        case receiver:
            linkEndIndices.push_back( 3 );
            break;
        default:
            std::string errorMessage =
                    "Error, could not find link end type index for link end " +
                    std::to_string( linkEndType ) + " of observable " +
                    std::to_string( observableType );
            throw std::runtime_error( errorMessage );
        }
        break;
    case one_way_differenced_range:
        switch( linkEndType )
        {
        case transmitter:
            linkEndIndices.push_back( 0 );
            linkEndIndices.push_back( 2 );
            break;
        case receiver:
            linkEndIndices.push_back( 1 );
            linkEndIndices.push_back( 3 );
            break;
        default:
            std::string errorMessage =
                    "Error, could not find link end type index for link end " +
                    std::to_string( linkEndType ) + " of observable " +
                    std::to_string( observableType );
            throw std::runtime_error( errorMessage );        }
        break;
    case angular_position:
        switch( linkEndType )
        {
        case transmitter:
            linkEndIndices.push_back( 0 );
            break;
        case receiver:
            linkEndIndices.push_back( 1 );
            break;
        default:
            std::string errorMessage =
                    "Error, could not find link end type index for link end " +
                    std::to_string( linkEndType ) + " of observable " +
                    std::to_string( observableType );
            throw std::runtime_error( errorMessage );
        }
        break;
    case position_observable:
        if( linkEndType == observed_body )
        {
            linkEndIndices.push_back( 0 );
        }
        else
        {
            std::string errorMessage =
                    "Error, could not find link end type index for link end " +
                    std::to_string( linkEndType ) + " of observable " +
                    std::to_string( observableType );
            throw std::runtime_error( errorMessage );
        }
        break;
    case euler_angle_313_observable:
        if( linkEndType == observed_body )
        {
            linkEndIndices.push_back( 0 );
        }
        else
        {
            std::string errorMessage =
                    "Error, could not find link end type index for link end " +
                    std::to_string( linkEndType ) + " of observable " +
                    std::to_string( observableType );
            throw std::runtime_error( errorMessage );
        }
        break;
    case velocity_observable:
        if( linkEndType == observed_body )
        {
            linkEndIndices.push_back( 0 );
        }
        else
        {
            std::string errorMessage =
                    "Error, could not find link end type index for link end " +
                    std::to_string( linkEndType ) + " of observable " +
                    std::to_string( observableType );
            throw std::runtime_error( errorMessage );
        }
        break;
    case n_way_range:
        if( numberOfLinkEnds < 2 )
        {
            throw std::runtime_error( "Error when getting n way range link end indices, not enough link ends" );
        }
        if( linkEndType == transmitter )
        {
            linkEndIndices.push_back( 0 );
        }
        else if( linkEndType == receiver )
        {
            linkEndIndices.push_back( 2 * ( numberOfLinkEnds - 1 ) - 1 );
        }
        else
        {
            int linkEndIndex = getNWayLinkIndexFromLinkEndType( linkEndType, numberOfLinkEnds );
            linkEndIndices.push_back( 2 * linkEndIndex - 1 );
            linkEndIndices.push_back( 2 * linkEndIndex );
        }
        break;

    default:
        std::string errorMessage =
                "Error, could not find link end type index for link end types of observable " +
                std::to_string( observableType );
        throw std::runtime_error( errorMessage );
    }

    return linkEndIndices;
}


LinkEndType getDefaultReferenceLinkEndType(
        const ObservableType observableType )
{
    LinkEndType referenceLinkEndType;
    switch( observableType )
    {
    case one_way_range:
        referenceLinkEndType = receiver;
        break;
    case angular_position:
        referenceLinkEndType = receiver;
        break;
    case one_way_doppler:
        referenceLinkEndType = receiver;
        break;
    case one_way_differenced_range:
        referenceLinkEndType = receiver;
        break;
    case n_way_range:
        referenceLinkEndType = receiver;
        break;
    case two_way_doppler:
        referenceLinkEndType = receiver;
        break;
    case position_observable:
        referenceLinkEndType = observed_body;
        break;
    case velocity_observable:
        referenceLinkEndType = observed_body;
        break;
    case euler_angle_313_observable:
        referenceLinkEndType = observed_body;
        break;
    default:
        throw std::runtime_error( "Error, default reference link end not defined for observable " +
                                  std::to_string( observableType ) );
    }
    return referenceLinkEndType;
}

int getNumberOfLinksInObservable(
        const ObservableType observableType, const int numberOfLinkEnds )
{
    int numberOfLinks = -1;
    switch( observableType )
    {
    case one_way_range:
        numberOfLinks = 1;
        break;
    case angular_position:
        numberOfLinks = 1;
        break;
    case one_way_doppler:
        numberOfLinks = 1;
        break;
    case one_way_differenced_range:
        numberOfLinks = 1;
        break;
    case n_way_range:
        if( numberOfLinkEnds < 0 )
        {
            throw std::runtime_error( "Error when determining number of links for n-way range: number of link ends not provided" );
        }
        numberOfLinks = numberOfLinkEnds - 1;
        break;
    case two_way_doppler:
        numberOfLinks = 2;
        break;
    case position_observable:
        numberOfLinks = 0;
        break;
    case velocity_observable:
        numberOfLinks = 0;
        break;
    case euler_angle_313_observable:
        numberOfLinks = 0;
        break;
    default:
        throw std::runtime_error( "Error, number of links not defined for observable " +
                                  std::to_string( observableType ) );
    }
    return numberOfLinks;
}

void checkObservationResidualDiscontinuities(
        Eigen::Block< Eigen::VectorXd > observationResidualBlock,
        const ObservableType observableType )
{
    if( observableType == angular_position || observableType == euler_angle_313_observable )
    {
        for( int i = 1; i < observationResidualBlock.rows( ); i++ )
        {
            if( std::fabs( observationResidualBlock( i, 0 ) - observationResidualBlock( i - 1, 0 ) ) > 6.0 )
            {
                if( observationResidualBlock( i, 0 ) > 0 )
                {
                    observationResidualBlock( i, 0 ) = observationResidualBlock( i, 0 ) - 2.0 * mathematical_constants::PI;
                }
                else
                {
                    observationResidualBlock( i, 0 ) = observationResidualBlock( i, 0 ) + 2.0 * mathematical_constants::PI;
                }
            }
            else if( std::fabs( observationResidualBlock( i, 0 ) - observationResidualBlock( i - 1, 0 ) ) > 3.0 )
            {
                std::cerr<<"Warning, detected jump in observation residual of size "<<std::fabs( observationResidualBlock( i, 0 ) - observationResidualBlock( i - 1, 0 ) )<<
                           " for observable type "<<observableType<<std::endl;
            }
        }
    }
}


//! Function to retrieve the link end indices in link end states/times that are to be used in viability calculation
std::vector< std::pair< int, int > > getLinkStateAndTimeIndicesForLinkEnd(
        const LinkEnds& linkEnds, const ObservableType observableType,  const LinkEndId linkEndToCheck )
{
    std::vector< std::pair< int, int > > linkEndIndices;

    switch( observableType )
    {
    case one_way_range:
        if( ( linkEnds.at( transmitter ) == linkEndToCheck ) ||
                ( ( linkEnds.at( transmitter ).first == linkEndToCheck.first ) && ( linkEndToCheck.second == "" ) ) )
        {
            linkEndIndices.push_back( std::make_pair( 0, 1 ) );
        }
        else if( linkEnds.at( receiver ) == linkEndToCheck || ( ( linkEnds.at( receiver ).first == linkEndToCheck.first ) &&
                                                                linkEndToCheck.second == "" ) )
        {
            linkEndIndices.push_back( std::make_pair( 1, 0 ) );
        }
        else
        {
            throw std::runtime_error( "Error, parsed irrelevant 1-way range link end types for link end indices" );
        }
        break;
    case one_way_doppler:
        if( ( linkEnds.at( transmitter ) == linkEndToCheck ) || ( ( linkEnds.at( transmitter ).first == linkEndToCheck.first ) &&
                                                                  ( linkEndToCheck.second == "" ) ) )
        {
            linkEndIndices.push_back( std::make_pair( 0, 1 ) );
        }
        else if( linkEnds.at( receiver ) == linkEndToCheck || ( ( linkEnds.at( receiver ).first == linkEndToCheck.first ) &&
                                                                linkEndToCheck.second == "" ) )
        {
            linkEndIndices.push_back( std::make_pair( 1, 0 ) );
        }
        else
        {
            throw std::runtime_error( "Error, parsed irrelevant 1-way doppler link end types for link end indices" );
        }
        break;
    case two_way_doppler:
        if( ( linkEnds.at( transmitter ) == linkEndToCheck ) || ( ( linkEnds.at( transmitter ).first == linkEndToCheck.first ) &&
                                                                  ( linkEndToCheck.second == "" ) ) )
        {
            linkEndIndices.push_back( std::make_pair( 0, 1 ) );
        }

        if( linkEnds.at( reflector1 ) == linkEndToCheck || ( ( linkEnds.at( reflector1 ).first == linkEndToCheck.first ) &&
                                                                linkEndToCheck.second == "" ) )
        {
            linkEndIndices.push_back( std::make_pair( 2, 3 ) );
            linkEndIndices.push_back( std::make_pair( 1, 0 ) );
        }

        if( linkEnds.at( receiver ) == linkEndToCheck || ( ( linkEnds.at( receiver ).first == linkEndToCheck.first ) &&
                                                                linkEndToCheck.second == "" ) )
        {
            linkEndIndices.push_back( std::make_pair( 3, 2 ) );
        }

        if( linkEndIndices.size( ) == 0 )
        {
            throw std::runtime_error( "Error, parsed irrelevant 1-way doppler link end types for link end indices" );
        }
        break;
    case one_way_differenced_range:
        if( linkEnds.at( transmitter ) == linkEndToCheck || ( ( linkEnds.at( transmitter ).first == linkEndToCheck.first ) &&
                                                              linkEndToCheck.second == "" ) )
        {
            linkEndIndices.push_back( std::make_pair( 0, 1 ) );
            linkEndIndices.push_back( std::make_pair( 2, 3 ) );
        }
        else if( linkEnds.at( receiver ) == linkEndToCheck || ( ( linkEnds.at( receiver ).first == linkEndToCheck.first ) &&
                                                                linkEndToCheck.second == "" ) )
        {
            linkEndIndices.push_back( std::make_pair( 1, 0 ) );
            linkEndIndices.push_back( std::make_pair( 3, 2 ) );
        }
        else
        {
            throw std::runtime_error( "Error, parsed irrelevant 1-way differenced link end types for link end indices" );
        }
        break;
    case n_way_range:
    {
        std::vector< int > matchingLinkEndIndices = getNWayLinkEndIndicesFromLinkEndId( linkEndToCheck, linkEnds );
        if( matchingLinkEndIndices.size( ) > 0 )
        {
            for( unsigned int i = 0; i < matchingLinkEndIndices.size( ); i++ )
            {
                if( matchingLinkEndIndices.at( i ) == 0 )
                {
                    linkEndIndices.push_back( std::make_pair( 0, 1 ) );
                }
                else if( matchingLinkEndIndices.at( i ) == static_cast< int >( linkEnds.size( ) )  - 1 )
                {
                    linkEndIndices.push_back( std::make_pair( 2 * ( linkEnds.size( ) - 1 ) - 1,
                                                              2 * ( linkEnds.size( ) - 1 ) - 2 ) );
                }
                else
                {
                    linkEndIndices.push_back(
                                std::make_pair( 2 * matchingLinkEndIndices.at( i ),
                                                2 * matchingLinkEndIndices.at( i ) + 1 ) );
                    linkEndIndices.push_back(
                                std::make_pair( 2 * matchingLinkEndIndices.at( i ) - 1,
                                                2 * matchingLinkEndIndices.at( i ) - 2 ) );
                }
            }
        }
        else
        {
            throw std::runtime_error( "Error, parsed irrelevant n-way range link end types for link end indices" );
        }
        break;
    }
    case angular_position:
        if( ( linkEnds.at( transmitter ) == linkEndToCheck ) || ( ( linkEnds.at( transmitter ).first == linkEndToCheck.first ) &&
                                                                  ( linkEndToCheck.second == "" ) ) )
        {
            linkEndIndices.push_back( std::make_pair( 0, 1 ) );
        }
        else if( linkEnds.at( receiver ) == linkEndToCheck || ( ( linkEnds.at( receiver ).first == linkEndToCheck.first ) &&
                                                                linkEndToCheck.second == "" ) )
        {
            linkEndIndices.push_back( std::make_pair( 1, 0 ) );
        }
        else
        {
            throw std::runtime_error( "Error, parsed irrelevant angular position link end types for link end indices" );
        }
        break;
    case position_observable:

        throw std::runtime_error( "Error, parsed irrelevant position observable link end types for link end indices" );
        break;
    case euler_angle_313_observable:

        throw std::runtime_error( "Error, parsed irrelevant euler angle observable link end types for link end indices" );
        break;
    case velocity_observable:

        throw std::runtime_error( "Error, parsed irrelevant position observable link end types for link end indices" );
        break;
    default:
        throw std::runtime_error( "Error, observable type " + std::to_string(
                                      observableType ) + " not recognized when making viability link ends" );

    }

    return linkEndIndices;
}


}

}<|MERGE_RESOLUTION|>--- conflicted
+++ resolved
@@ -76,14 +76,10 @@
     return isIntegratedType;
 }
 
-<<<<<<< HEAD
-    for( unsigned int i = 0; i < tudatpyObservationsAndTimes.size( ); i++ )
-=======
 bool areObservableLinksContinuous( const ObservableType observableType )
 {
     bool isTypeContinuous = true;
     switch( observableType )
->>>>>>> 01b8133a
     {
     case one_way_range:
         isTypeContinuous = true;
