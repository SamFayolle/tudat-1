
#include<tudat/astro/propagators/propagateCovariance.h>

namespace tudat
{

namespace propagators
{

//! Function to retrueve full state transition and sensitivity matrices at epochs
void getFullVariationalEquationsSolutionHistory(
        std::map< double, Eigen::MatrixXd >& fullVariationalEquationsSolutionHistory,
        const std::shared_ptr< CombinedStateTransitionAndSensitivityMatrixInterface > stateTransitionInterface,
        const std::vector< double > evaluationTimes )
{
    for( unsigned int i = 0; i < evaluationTimes.size( ); i++ )
    {
        fullVariationalEquationsSolutionHistory[ evaluationTimes.at( i ) ] =
                stateTransitionInterface->getFullCombinedStateTransitionAndSensitivityMatrix( evaluationTimes.at( i ), false  );
    }
}

//! Function to retrueve full state transition and sensitivity matrices at epochs
void getFullVariationalEquationsSolutionHistory(
        std::map< double, Eigen::MatrixXd >& fullVariationalEquationsSolutionHistory,
        const std::shared_ptr< CombinedStateTransitionAndSensitivityMatrixInterface > stateTransitionInterface,
        const double timeStep,
        const double initialTime,
        const double finalTime )
{
    std::vector< double > evaluationTimes;
    double currentTime = initialTime;
    while( currentTime < finalTime )
    {
        evaluationTimes.push_back( currentTime );
        currentTime += timeStep;
    }

    getFullVariationalEquationsSolutionHistory(
                fullVariationalEquationsSolutionHistory, stateTransitionInterface, evaluationTimes );
}

//! Function to propagate full covariance at the initial time to state covariance at later times
void propagateCovariance(
        std::map< double, Eigen::MatrixXd >& propagatedCovariance,
        const Eigen::MatrixXd& initialCovariance,
        const std::map< double, Eigen::MatrixXd >& fullVariationalEquationsSolutionHistory )
{
    for( auto resultIterator : fullVariationalEquationsSolutionHistory )
    {
        propagatedCovariance[ resultIterator.first ] =
                resultIterator.second * initialCovariance *
                resultIterator.second.transpose( );
    }
}

//! Function to propagate full covariance at the initial time to state covariance at later times
void propagateCovariance(
        std::map< double, Eigen::MatrixXd >& propagatedCovariance,
        const Eigen::MatrixXd& initialCovariance,
        const std::shared_ptr< CombinedStateTransitionAndSensitivityMatrixInterface > stateTransitionInterface,
        const std::vector< double > evaluationTimes )
{
    if( initialCovariance.rows( ) != stateTransitionInterface->getFullParameterVectorSize( ) )
    {
        throw std::runtime_error( "Error when propagating single-arc covariance, sizes are incompatible" );
    }

    std::map< double, Eigen::MatrixXd > fullVariationalEquationsSolutionHistory;
    getFullVariationalEquationsSolutionHistory(
                fullVariationalEquationsSolutionHistory, stateTransitionInterface, evaluationTimes );
    propagateCovariance( propagatedCovariance, initialCovariance, fullVariationalEquationsSolutionHistory );
}

std::map< double, Eigen::MatrixXd > propagateCovariance(
        const Eigen::MatrixXd initialCovariance,
        const std::shared_ptr< CombinedStateTransitionAndSensitivityMatrixInterface > stateTransitionInterface,
        const std::vector< double > evaluationTimes )
{
    std::map< double, Eigen::MatrixXd > propagatedCovariance;
    propagateCovariance(
                propagatedCovariance, initialCovariance, stateTransitionInterface, evaluationTimes );
    return propagatedCovariance;
}

//! Function to propagate full covariance at the initial time to state covariance at later times
void propagateCovariance(
        std::map< double, Eigen::MatrixXd >& propagatedCovariance,
        const Eigen::MatrixXd& initialCovariance,
        const std::shared_ptr< CombinedStateTransitionAndSensitivityMatrixInterface > stateTransitionInterface,
        const double timeStep,
        const double initialTime,
        const double finalTime )
{
    std::vector< double > evaluationTimes;
    double currentTime = initialTime;
    while( currentTime < finalTime )
    {
        evaluationTimes.push_back( currentTime );
        currentTime += timeStep;
    }

    propagateCovariance( propagatedCovariance, initialCovariance, stateTransitionInterface, evaluationTimes );

}

<<<<<<< HEAD
Eigen::MatrixXd convertCovarianceToFrame(
        const Eigen::MatrixXd inputCovariance,
        const Eigen::VectorXd inertialCartesianRelativeState,
        const reference_frames::SatelliteReferenceFrames inputFrame,
        const reference_frames::SatelliteReferenceFrames outputFrame )
{
    Eigen::MatrixXd outputCovariance;
    if( inertialCartesianRelativeState.rows( ) % 6 != 0 )
    {
        throw std::runtime_error( "Error when converting Cartesian state covariance to alternative frame; input size is not 6N" );
    }
    else if( ( inputCovariance.rows( ) != inertialCartesianRelativeState.rows( ) ) ||
             ( inputCovariance.cols( ) != inertialCartesianRelativeState.rows( ) ) )
    {
        throw std::runtime_error( "Error when converting Cartesian state covariance to alternative frame, state and covariance size don't match" );
    }
    else
    {
        int numberOfBodes = inertialCartesianRelativeState.rows( ) / 6;
        Eigen::MatrixXd covarianceTransformation =
                Eigen::MatrixXd::Zero( 6 * numberOfBodes, 6 * numberOfBodes );
        for( int i = 0; i < numberOfBodes; i++ )
        {
            Eigen::Matrix3d rotationMatrix = reference_frames::getRotationBetweenSatelliteFrames(
                        inertialCartesianRelativeState.segment( i * 6, 6 ), inputFrame, outputFrame );
            covarianceTransformation.block( 6 * i, 6 * i, 3, 3 ) = rotationMatrix;
            covarianceTransformation.block( 6 * i + 3, 6 * i + 3, 3, 3 ) = rotationMatrix;
        }
        outputCovariance = covarianceTransformation * inputCovariance * covarianceTransformation.transpose( );

    }
    return outputCovariance;
}

std::map< double, Eigen::MatrixXd > convertCovarianceHistoryToFrame(
        const std::map< double, Eigen::MatrixXd > inputCovariances,
        const std::map< double, Eigen::VectorXd > inertialCartesianRelativeStates,
        const reference_frames::SatelliteReferenceFrames inputFrame,
        const reference_frames::SatelliteReferenceFrames outputFrame )
{
    std::map< double, Eigen::MatrixXd > outputCovariances;

    auto covarianceIterator = inputCovariances.begin( );
    auto stateIterator = inertialCartesianRelativeStates.begin( );

    while( covarianceIterator != inputCovariances.end( ) )
    {
        if( stateIterator == inertialCartesianRelativeStates.end( ) )
        {
            throw std::runtime_error( "Error when converting covariance history, state history has ended before covariance history" );
        }
        if( covarianceIterator->first != stateIterator->first )
        {
            throw std::runtime_error( "Error when converting covariance history, input times are not consistent for state and covariance" );
        }
        outputCovariances[ covarianceIterator->first ] = convertCovarianceToFrame(
                    covarianceIterator->second, stateIterator->second,
                    inputFrame, outputFrame );
        covarianceIterator++;
        stateIterator++;
    }

    return outputCovariances;
}

=======
//Eigen::MatrixXd convertCovarianceToFrame(
//        const Eigen::MatrixXd inputCovariance,
//        const Eigen::VectorXd inertialCartesianRelativeState,
//        const reference_frames::SatelliteReferenceFrames inputFrame,
//        const reference_frames::SatelliteReferenceFrames outputFrame )
//{
//    Eigen::MatrixXd outputCovariance;
//    if( inertialCartesianRelativeState.rows( ) % 6 != 0 )
//    {
//        throw std::runtime_error( "Error when converting Cartesian state covariance to alternative frame; input size is not 6N" );
//    }
//    else if( ( inputCovariance.rows( ) != inertialCartesianRelativeState.rows( ) ) ||
//             ( inputCovariance.cols( ) != inertialCartesianRelativeState.rows( ) ) )
//    {
//        throw std::runtime_error( "Error when converting Cartesian state covariance to alternative frame, state and covariance size don't match" );
//    }
//    else
//    {
//        int numberOfBodes = inertialCartesianRelativeState.rows( ) / 6;
//        Eigen::MatrixXd covarianceTransformation =
//                Eigen::MatrixXd::Zero( 6 * numberOfBodes, 6 * numberOfBodes );
//        for( int i = 0; i < numberOfBodes; i++ )
//        {
//            Eigen::Matrix3d rotationMatrix = reference_frames::getRotationBetweenSatelliteFrames(
//                        inertialCartesianRelativeState.segment( i * 6, 6 ), inputFrame, outputFrame );
//            covarianceTransformation.block( 6 * i, 6 * i, 3, 3 ) = rotationMatrix;
//            covarianceTransformation.block( 6 * i + 3, 6 * i + 3, 3, 3 ) = rotationMatrix;
//        }
//        outputCovariance = covarianceTransformation * inputCovariance * covarianceTransformation.transpose( );

//    }
//    return outputCovariance;
//}

//std::map< double, Eigen::MatrixXd > convertCovarianceHistoryToFrame(
//        const std::map< double, Eigen::MatrixXd > inputCovariances,
//        const std::map< double, Eigen::VectorXd > inertialCartesianRelativeStates,
//        const reference_frames::SatelliteReferenceFrames inputFrame,
//        const reference_frames::SatelliteReferenceFrames outputFrame )
//{
//    std::map< double, Eigen::MatrixXd > outputCovariances;

//    auto covarianceIterator = inputCovariances.begin( );
//    auto stateIterator = inertialCartesianRelativeStates.begin( );

//    while( covarianceIterator != inputCovariances.end( ) )
//    {
//        if( stateIterator == inertialCartesianRelativeStates.end( ) )
//        {
//            throw std::runtime_error( "Error when converting covariance history, state history has ended before covariance history" );
//        }
//        if( covarianceIterator->first != stateIterator->first )
//        {
//            throw std::runtime_error( "Error when converting covariance history, input times are not consistent for state and covariance" );
//        }
//        outputCovariances[ covarianceIterator->first ] = convertCovarianceToFrame(
//                    covarianceIterator->second, stateIterator->second,
//                    inputFrame, outputFrame );
//        covarianceIterator++;
//        stateIterator++;
//    }

//    return outputCovariances;
//}


void convertCovarianceHistoryToFormalErrorHistory(
        std::map< double, Eigen::VectorXd >& propagatedFormalErrors,
        std::map< double, Eigen::MatrixXd >& propagatedCovariance )
{
    propagatedFormalErrors.clear( );
    for( auto covarianceIterator : propagatedCovariance )
    {
        propagatedFormalErrors[ covarianceIterator.first ] =
                Eigen::VectorXd( covarianceIterator.second.diagonal( ).array( ).sqrt( ) );
    }
}
>>>>>>> 09333b6a
//! Function to propagate full covariance at the initial time to state formal errors at later times
void propagateFormalErrors(
        std::map< double, Eigen::VectorXd >& propagatedFormalErrors,
        const Eigen::MatrixXd& initialCovariance,
        const std::shared_ptr< CombinedStateTransitionAndSensitivityMatrixInterface > stateTransitionInterface,
        const std::vector< double > evaluationTimes )
{
    std::map< double, Eigen::MatrixXd > propagatedCovariance;
    propagateCovariance(
                propagatedCovariance, initialCovariance, stateTransitionInterface, evaluationTimes );
    convertCovarianceHistoryToFormalErrorHistory( propagatedFormalErrors, propagatedCovariance );
}

//! Function to propagate full covariance at the initial time to state formal errors at later times
std::map< double, Eigen::VectorXd > propagateFormalErrors(
        const Eigen::MatrixXd initialCovariance,
        const std::shared_ptr< CombinedStateTransitionAndSensitivityMatrixInterface > stateTransitionInterface,
        const std::vector< double > evaluationTimes )
{
    std::map< double, Eigen::VectorXd > propagatedFormalErrors;
    propagateFormalErrors( propagatedFormalErrors, initialCovariance, stateTransitionInterface, evaluationTimes );
    return propagatedFormalErrors;
}

//! Function to propagate full covariance at the initial time to state formal errors at later times
void propagateFormalErrors(
        std::map< double, Eigen::VectorXd >& propagatedFormalErrors,
        const Eigen::MatrixXd& initialCovariance,
        const std::shared_ptr< CombinedStateTransitionAndSensitivityMatrixInterface > stateTransitionInterface,
        const double timeStep,
        const double initialTime,
        const double finalTime )
{
    std::map< double, Eigen::MatrixXd > propagatedCovariance;
    propagateCovariance(
                propagatedCovariance, initialCovariance, stateTransitionInterface, timeStep, initialTime, finalTime );

    for( auto covarianceIterator : propagatedCovariance )
    {
        propagatedFormalErrors[ covarianceIterator.first ] =
                Eigen::VectorXd( covarianceIterator.second.diagonal( ).array( ).sqrt( ) );
    }
}

} // namespace propagators

} // namespace tudat
<|MERGE_RESOLUTION|>--- conflicted
+++ resolved
@@ -104,7 +104,6 @@
 
 }
 
-<<<<<<< HEAD
 Eigen::MatrixXd convertCovarianceToFrame(
         const Eigen::MatrixXd inputCovariance,
         const Eigen::VectorXd inertialCartesianRelativeState,
@@ -170,72 +169,6 @@
     return outputCovariances;
 }
 
-=======
-//Eigen::MatrixXd convertCovarianceToFrame(
-//        const Eigen::MatrixXd inputCovariance,
-//        const Eigen::VectorXd inertialCartesianRelativeState,
-//        const reference_frames::SatelliteReferenceFrames inputFrame,
-//        const reference_frames::SatelliteReferenceFrames outputFrame )
-//{
-//    Eigen::MatrixXd outputCovariance;
-//    if( inertialCartesianRelativeState.rows( ) % 6 != 0 )
-//    {
-//        throw std::runtime_error( "Error when converting Cartesian state covariance to alternative frame; input size is not 6N" );
-//    }
-//    else if( ( inputCovariance.rows( ) != inertialCartesianRelativeState.rows( ) ) ||
-//             ( inputCovariance.cols( ) != inertialCartesianRelativeState.rows( ) ) )
-//    {
-//        throw std::runtime_error( "Error when converting Cartesian state covariance to alternative frame, state and covariance size don't match" );
-//    }
-//    else
-//    {
-//        int numberOfBodes = inertialCartesianRelativeState.rows( ) / 6;
-//        Eigen::MatrixXd covarianceTransformation =
-//                Eigen::MatrixXd::Zero( 6 * numberOfBodes, 6 * numberOfBodes );
-//        for( int i = 0; i < numberOfBodes; i++ )
-//        {
-//            Eigen::Matrix3d rotationMatrix = reference_frames::getRotationBetweenSatelliteFrames(
-//                        inertialCartesianRelativeState.segment( i * 6, 6 ), inputFrame, outputFrame );
-//            covarianceTransformation.block( 6 * i, 6 * i, 3, 3 ) = rotationMatrix;
-//            covarianceTransformation.block( 6 * i + 3, 6 * i + 3, 3, 3 ) = rotationMatrix;
-//        }
-//        outputCovariance = covarianceTransformation * inputCovariance * covarianceTransformation.transpose( );
-
-//    }
-//    return outputCovariance;
-//}
-
-//std::map< double, Eigen::MatrixXd > convertCovarianceHistoryToFrame(
-//        const std::map< double, Eigen::MatrixXd > inputCovariances,
-//        const std::map< double, Eigen::VectorXd > inertialCartesianRelativeStates,
-//        const reference_frames::SatelliteReferenceFrames inputFrame,
-//        const reference_frames::SatelliteReferenceFrames outputFrame )
-//{
-//    std::map< double, Eigen::MatrixXd > outputCovariances;
-
-//    auto covarianceIterator = inputCovariances.begin( );
-//    auto stateIterator = inertialCartesianRelativeStates.begin( );
-
-//    while( covarianceIterator != inputCovariances.end( ) )
-//    {
-//        if( stateIterator == inertialCartesianRelativeStates.end( ) )
-//        {
-//            throw std::runtime_error( "Error when converting covariance history, state history has ended before covariance history" );
-//        }
-//        if( covarianceIterator->first != stateIterator->first )
-//        {
-//            throw std::runtime_error( "Error when converting covariance history, input times are not consistent for state and covariance" );
-//        }
-//        outputCovariances[ covarianceIterator->first ] = convertCovarianceToFrame(
-//                    covarianceIterator->second, stateIterator->second,
-//                    inputFrame, outputFrame );
-//        covarianceIterator++;
-//        stateIterator++;
-//    }
-
-//    return outputCovariances;
-//}
-
 
 void convertCovarianceHistoryToFormalErrorHistory(
         std::map< double, Eigen::VectorXd >& propagatedFormalErrors,
@@ -248,7 +181,7 @@
                 Eigen::VectorXd( covarianceIterator.second.diagonal( ).array( ).sqrt( ) );
     }
 }
->>>>>>> 09333b6a
+
 //! Function to propagate full covariance at the initial time to state formal errors at later times
 void propagateFormalErrors(
         std::map< double, Eigen::VectorXd >& propagatedFormalErrors,
